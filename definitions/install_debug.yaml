--- conflicted
+++ resolved
@@ -286,7 +286,6 @@
                       namespace:
                         type: string
                       creationBlocked:
-<<<<<<< HEAD
                         type: boolean
 ---
 apiVersion: apiextensions.k8s.io/v1beta1
@@ -361,7 +360,4 @@
   namespace: kyverno
 data:
   # resource types to be skipped by kyverno policy engine
-  resourceFilters: "[Event,*,*][*,kube-system,*][*,kube-public,*][*,kube-node-lease,*][Node,*,*][APIService,*,*][TokenReview,*,*][SubjectAccessReview,*,*][*,kyverno,*]"
-=======
-                        type: boolean
->>>>>>> 1beb067c
+  resourceFilters: "[Event,*,*][*,kube-system,*][*,kube-public,*][*,kube-node-lease,*][Node,*,*][APIService,*,*][TokenReview,*,*][SubjectAccessReview,*,*][*,kyverno,*]"