apiVersion: apiextensions.k8s.io/v1beta1
kind: CustomResourceDefinition
metadata:
  name: clusterpolicies.kyverno.io
spec:
  group: kyverno.io
  versions:
    - name: v1alpha1
      served: true
      storage: true
  scope: Cluster
  names:
    kind: ClusterPolicy
    plural: clusterpolicies
    singular: clusterpolicy
  subresources:
    status: {}
  validation:
    openAPIV3Schema:
      properties:
        spec:
          required:
          - rules
          properties:
          # default values to be handled by user
            validationFailureAction:
              type: string
              enum: 
              - enforce # blocks the resorce api-reques if a rule fails.
              - audit # allows resource creation and reports the failed validation rules as violations. Default
            rules:
              type: array
              items:
                type: object
                required:
                - name
                - match
                properties:
                  name:
                    type: string
                  match:
                    type: object
                    required:
                    - resources
                    properties:
                      resources:
                        type: object
                        required:
                        - kinds
                        properties:
                          kinds:
                            type: array
                            items:
                              type: string
                          name:
                            type: string
                          namespaces:
                            type: array
                            items:
                              type: string
                          selector:
                            properties:
                              matchLabels:
                                type: object
                                additionalProperties:
                                  type: string
                              matchExpressions:
                                type: array
                                items:
                                  type: object
                                  required:
                                  - key
                                  - operator
                                  properties:
                                    key:
                                      type: string
                                    operator:
                                      type: string
                                    values:
                                      type: array
                                      items:
                                        type: string
                  exclude:
                    type: object
                    required:
                    - resources
                    properties:
                      resources:
                        type: object
                        properties:
                          kinds:
                            type: array
                            items:
                              type: string
                          name:
                            type: string
                          namespaces:
                            type: array
                            items:
                              type: string
                          selector:
                            properties:
                              matchLabels:
                                type: object
                                additionalProperties:
                                  type: string
                              matchExpressions:
                                type: array
                                items:
                                  type: object
                                  required:
                                  - key
                                  - operator
                                  properties:
                                    key:
                                      type: string
                                    operator:
                                      type: string
                                    values:
                                      type: array
                                      items:
                                        type: string
                  mutate:
                    type: object
                    properties:
                      overlay:
                        AnyValue: {}
                      patches:
                        type: array
                        items:
                          type: object
                          required:
                          - path
                          - op
                          properties:
                            path:
                              type: string
                            op:
                              type: string
                              enum:
                              - add
                              - replace
                              - remove
                            value:
                              AnyValue: {}
                  validate:
                    type: object
                    properties:
                      message:
                        type: string
                      pattern:
                        AnyValue: {}
                      anyPattern:
                        AnyValue: {}
                  generate:
                    type: object
                    required:
                    - kind
                    - name
                    properties:
                      kind:
                        type: string
                      name:
                        type: string
                      clone: 
                        type: object
                        required:
                        - namespace
                        - name
                        properties:
                          namespace:
                            type: string
                          name:
                            type: string
                      data:
                        AnyValue: {}
---
apiVersion: apiextensions.k8s.io/v1beta1
kind: CustomResourceDefinition
metadata:
  name: clusterpolicyviolations.kyverno.io
spec:
  group: kyverno.io
  versions:
    - name: v1alpha1
      served: true
      storage: true
  scope: Cluster
  names:
    kind: ClusterPolicyViolation
    plural: clusterpolicyviolations
    singular: clusterpolicyviolation
  subresources:
    status: {}
  validation:
    openAPIV3Schema:
      properties:
        spec:
          required:
          - policy
          - resource
          - rules
          properties:
            policy:
              type: string
            resource:
              type: object
              required:
              - kind
              - name
              properties:
                kind:
                  type: string
                name:
                  type: string
                namespace:
                  type: string
            rules:
              type: array
              items:
                type: object
                required:
                - name
                - type
                - message
                properties:
                  name:
                    type: string
                  type:
                    type: string
                  message:
                    type: string
                  managedResource:
                    type: object
                    properties:
                      kind:
                        type: string
                      namespace:
                        type: string
                      creationBlocked:
<<<<<<< HEAD
                        type: bool
apiVersion: v1
kind: ConfigMap
metadata:
  name: init-config
  namespace: kyverno
data:
  # resource types to be skipped by kyverno policy engine
  resourceFilters: "[Event,*,*][*,kube-system,*][*,kube-public,*][*,kube-node-lease,*][Node,*,*][APIService,*,*][TokenReview,*,*][SubjectAccessReview,*,*][*,kyverno,*]"
=======
                        type: boolean
>>>>>>> da31a2c6
<|MERGE_RESOLUTION|>--- conflicted
+++ resolved
@@ -238,8 +238,8 @@
                       namespace:
                         type: string
                       creationBlocked:
-<<<<<<< HEAD
-                        type: bool
+                        type: boolean
+---
 apiVersion: v1
 kind: ConfigMap
 metadata:
@@ -247,7 +247,4 @@
   namespace: kyverno
 data:
   # resource types to be skipped by kyverno policy engine
-  resourceFilters: "[Event,*,*][*,kube-system,*][*,kube-public,*][*,kube-node-lease,*][Node,*,*][APIService,*,*][TokenReview,*,*][SubjectAccessReview,*,*][*,kyverno,*]"
-=======
-                        type: boolean
->>>>>>> da31a2c6
+  resourceFilters: "[Event,*,*][*,kube-system,*][*,kube-public,*][*,kube-node-lease,*][Node,*,*][APIService,*,*][TokenReview,*,*][SubjectAccessReview,*,*][*,kyverno,*]"