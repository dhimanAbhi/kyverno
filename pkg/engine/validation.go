package engine

import (
	"encoding/json"
	"fmt"
	"github.com/kyverno/kyverno/pkg/engine/common"
	"github.com/pkg/errors"
	"k8s.io/apiextensions-apiserver/pkg/apis/apiextensions"
	"reflect"
	"strings"
	"time"

	"github.com/go-logr/logr"
	gojmespath "github.com/jmespath/go-jmespath"
	kyverno "github.com/kyverno/kyverno/pkg/api/kyverno/v1"
	"github.com/kyverno/kyverno/pkg/engine/response"
	"github.com/kyverno/kyverno/pkg/engine/utils"
	"github.com/kyverno/kyverno/pkg/engine/validate"
	"github.com/kyverno/kyverno/pkg/engine/variables"
	"k8s.io/apimachinery/pkg/apis/meta/v1/unstructured"
	"sigs.k8s.io/controller-runtime/pkg/log"
)

//Validate applies validation rules from policy on the resource
func Validate(policyContext *PolicyContext) (resp *response.EngineResponse) {
	resp = &response.EngineResponse{}
	startTime := time.Now()

	logger := buildLogger(policyContext)
	logger.V(4).Info("start policy processing", "startTime", startTime)
	defer func() {
		buildResponse(policyContext, resp, startTime)
		logger.V(4).Info("finished policy processing", "processingTime", resp.PolicyResponse.ProcessingTime.String(), "validationRulesApplied", resp.PolicyResponse.RulesAppliedCount)
	}()

	resp = validateResource(logger, policyContext)
	return
}

func buildLogger(ctx *PolicyContext) logr.Logger {
	logger := log.Log.WithName("EngineValidate").WithValues("policy", ctx.Policy.Name)
	if reflect.DeepEqual(ctx.NewResource, unstructured.Unstructured{}) {
		logger = logger.WithValues("kind", ctx.OldResource.GetKind(), "namespace", ctx.OldResource.GetNamespace(), "name", ctx.OldResource.GetName())
	} else {
		logger = logger.WithValues("kind", ctx.NewResource.GetKind(), "namespace", ctx.NewResource.GetNamespace(), "name", ctx.NewResource.GetName())
	}

	return logger
}

func buildResponse(ctx *PolicyContext, resp *response.EngineResponse, startTime time.Time) {
	if reflect.DeepEqual(resp, response.EngineResponse{}) {
		return
	}

	if reflect.DeepEqual(resp.PatchedResource, unstructured.Unstructured{}) {
		// for delete requests patched resource will be oldResource since newResource is empty
		var resource = ctx.NewResource
		if reflect.DeepEqual(ctx.NewResource, unstructured.Unstructured{}) {
			resource = ctx.OldResource
		}

		resp.PatchedResource = resource
	}

	resp.PolicyResponse.Policy.Name = ctx.Policy.GetName()
	resp.PolicyResponse.Policy.Namespace = ctx.Policy.GetNamespace()
	resp.PolicyResponse.Resource.Name = resp.PatchedResource.GetName()
	resp.PolicyResponse.Resource.Namespace = resp.PatchedResource.GetNamespace()
	resp.PolicyResponse.Resource.Kind = resp.PatchedResource.GetKind()
	resp.PolicyResponse.Resource.APIVersion = resp.PatchedResource.GetAPIVersion()
	resp.PolicyResponse.ValidationFailureAction = ctx.Policy.Spec.ValidationFailureAction
	resp.PolicyResponse.ProcessingTime = time.Since(startTime)
	resp.PolicyResponse.PolicyExecutionTimestamp = startTime.Unix()
}

func incrementAppliedCount(resp *response.EngineResponse) {
	resp.PolicyResponse.RulesAppliedCount++
}

func incrementErrorCount(resp *response.EngineResponse) {
	resp.PolicyResponse.RulesErrorCount++
}

func validateResource(log logr.Logger, ctx *PolicyContext) *response.EngineResponse {
	resp := &response.EngineResponse{}
	if ManagedPodResource(ctx.Policy, ctx.NewResource) {
		log.V(5).Info("skip validation of pods managed by workload controllers", "policy", ctx.Policy.GetName())
		return resp
	}

	ctx.JSONContext.Checkpoint()
	defer ctx.JSONContext.Restore()

	for i := range ctx.Policy.Spec.Rules {
		rule := &ctx.Policy.Spec.Rules[i]
		if !rule.HasValidate() {
			continue
		}

		log = log.WithValues("rule", rule.Name)
		if !matches(log, rule, ctx) {
			continue
		}

		log.V(3).Info("matched validate rule")
		ctx.JSONContext.Reset()
		startTime := time.Now()

		ruleResp := processValidationRule(log, ctx, rule)
		if ruleResp != nil {
			addRuleResponse(log, resp, ruleResp, startTime)
		}
	}

	return resp
}

func processValidationRule(log logr.Logger, ctx *PolicyContext, rule *kyverno.Rule) *response.RuleResponse {
	v := newValidator(log, ctx, rule)
	if rule.Validation.ForEachValidation != nil {
		return v.validateForEach()
	}

	return v.validate()
}

func addRuleResponse(log logr.Logger, resp *response.EngineResponse, ruleResp *response.RuleResponse, startTime time.Time) {
	ruleResp.RuleStats.ProcessingTime = time.Since(startTime)
	ruleResp.RuleStats.RuleExecutionTimestamp = startTime.Unix()
	log.V(4).Info("finished processing rule", "processingTime", ruleResp.RuleStats.ProcessingTime.String())

	if ruleResp.Status == response.RuleStatusPass || ruleResp.Status == response.RuleStatusFail {
		incrementAppliedCount(resp)
	} else if ruleResp.Status == response.RuleStatusError {
		incrementErrorCount(resp)
	}

	resp.PolicyResponse.Rules = append(resp.PolicyResponse.Rules, *ruleResp)
}

type validator struct {
	log              logr.Logger
	ctx              *PolicyContext
	rule             *kyverno.Rule
	contextEntries   []kyverno.ContextEntry
	anyAllConditions apiextensions.JSON
	pattern          apiextensions.JSON
	anyPattern       apiextensions.JSON
	deny             *kyverno.Deny
}

func newValidator(log logr.Logger, ctx *PolicyContext, rule *kyverno.Rule) *validator {
	ruleCopy := rule.DeepCopy()
	return &validator{
		log:              log,
		rule:             ruleCopy,
		ctx:              ctx,
		contextEntries:   ruleCopy.Context,
		anyAllConditions: ruleCopy.AnyAllConditions,
		pattern:          ruleCopy.Validation.Pattern,
		anyPattern:       ruleCopy.Validation.AnyPattern,
		deny:             ruleCopy.Validation.Deny,
	}
}

func newForeachValidator(log logr.Logger, ctx *PolicyContext, rule *kyverno.Rule) *validator {
	ruleCopy := rule.DeepCopy()

	// Variable substitution expects JSON data, so we convert to a map
	anyAllConditions, err := common.ToMap(ruleCopy.Validation.ForEachValidation.AnyAllConditions)
	if err != nil {
		log.Error(err, "failed to convert ruleCopy.Validation.ForEachValidation.AnyAllConditions")
	}

	return &validator{
		log:              log,
		ctx:              ctx,
		rule:             ruleCopy,
		contextEntries:   ruleCopy.Validation.ForEachValidation.Context,
		anyAllConditions: anyAllConditions,
		pattern:          ruleCopy.Validation.ForEachValidation.Pattern,
		anyPattern:       ruleCopy.Validation.ForEachValidation.AnyPattern,
		deny:             ruleCopy.Validation.ForEachValidation.Deny,
	}
}

func (v *validator) validate() *response.RuleResponse {
	if err := v.loadContext(); err != nil {
		return ruleError(v.rule, "failed to load context", err)
	}

	preconditionsPassed, err := v.checkPreconditions()
	if err != nil {
		return ruleError(v.rule, "failed to evaluate preconditions", err)
	} else if !preconditionsPassed {
		return ruleResponse(v.rule, "preconditions not met", response.RuleStatusSkip)
	}

	if v.pattern != nil || v.anyPattern != nil {
		if err = v.substitutePatterns(); err != nil {
			return ruleError(v.rule, "variable substitution failed", err)
		}

		ruleResponse := v.validateResourceWithRule()
		return ruleResponse

	} else if v.deny != nil {
		ruleResponse := v.validateDeny()
		return ruleResponse
	}

	v.log.Info("invalid validation rule: either patterns or deny conditions are expected")
	return nil
}

func (v *validator) validateForEach() *response.RuleResponse {
	if err := v.loadContext(); err != nil {
		return ruleError(v.rule, "failed to load context", err)
	}

	preconditionsPassed, err := v.checkPreconditions()
	if err != nil {
		return ruleError(v.rule, "failed to evaluate preconditions", err)
	} else if !preconditionsPassed {
		return ruleResponse(v.rule, "preconditions not met", response.RuleStatusSkip)
	}

	foreach := v.rule.Validation.ForEachValidation
	if foreach == nil {
		return nil
	}

	elements, err := v.evaluateList(foreach.List)
	if err != nil {
		msg := fmt.Sprintf("failed to evaluate list %s", foreach.List)
		return ruleError(v.rule, msg, err)
	}

	v.ctx.JSONContext.Checkpoint()
	defer v.ctx.JSONContext.Restore()

	applyCount := 0
	for _, e := range elements {
		v.ctx.JSONContext.Reset()

		ctx := v.ctx.Copy()
		if err := addElementToContext(ctx, e); err != nil {
			v.log.Error(err, "failed to add element to context")
			return ruleError(v.rule, "failed to process foreach", err)
		}

		foreachValidator := newForeachValidator(v.log, ctx, v.rule)
		r := foreachValidator.validate()
		if r == nil {
			v.log.Info("skipping rule due to empty result")
			continue
		} else if r.Status == response.RuleStatusSkip {
			v.log.Info("skipping rule as preconditions were not met")
			continue
		} else if r.Status != response.RuleStatusPass {
			msg := fmt.Sprintf("validation failed in foreach rule for %v", r.Message)
			return ruleResponse(v.rule, msg, r.Status)
		}

		applyCount++
	}

	if applyCount == 0 {
		return ruleResponse(v.rule, "rule skipped", response.RuleStatusSkip)
	}

	return ruleResponse(v.rule, "rule passed", response.RuleStatusPass)
}

func addElementToContext(ctx *PolicyContext, e interface{}) error {
	data, err := common.ToMap(e)
	if err != nil {
		return err
	}

	jsonData := map[string]interface{}{
		"element": data,
	}

	if err := ctx.JSONContext.AddJSONObject(jsonData); err != nil {
		return errors.Wrapf(err, "failed to add element (%v) to JSON context", e)
	}

	u := unstructured.Unstructured{}
	u.SetUnstructuredContent(data)
	ctx.Element = u

	return nil
}

func (v *validator) evaluateList(jmesPath string) ([]interface{}, error) {
	i, err := v.ctx.JSONContext.Query(jmesPath)
	if err != nil {
		return nil, err
	}

	l, ok := i.([]interface{})
	if !ok {
		return []interface{}{i}, nil
	}

	return l, nil
}

func (v *validator) loadContext() error {
	if err := LoadContext(v.log, v.contextEntries, v.ctx.ResourceCache, v.ctx, v.rule.Name); err != nil {
		if _, ok := err.(gojmespath.NotFoundError); ok {
			v.log.V(3).Info("failed to load context", "reason", err.Error())
		} else {
			v.log.Error(err, "failed to load context")
		}

		return err
	}

	return nil
}

func (v *validator) checkPreconditions() (bool, error) {
	preconditions, err := variables.SubstituteAllInPreconditions(v.log, v.ctx.JSONContext, v.anyAllConditions)
	if err != nil {
		return false, errors.Wrapf(err, "failed to substitute variables in preconditions")
	}

	typeConditions, err := transformConditions(preconditions)
	if err != nil {
		return false, errors.Wrapf(err, "failed to parse preconditions")
	}

	pass := variables.EvaluateConditions(v.log, v.ctx.JSONContext, typeConditions)
	return pass, nil
}

func (v *validator) validateDeny() *response.RuleResponse {
	anyAllCond := v.deny.AnyAllConditions
	anyAllCond, err := variables.SubstituteAll(v.log, v.ctx.JSONContext, anyAllCond)
	if err != nil {
		return ruleError(v.rule, "failed to substitute variables in deny conditions", err)
	}

	if err = v.substituteDeny(); err != nil {
		return ruleError(v.rule, "failed to substitute variables in rule", err)
	}

	denyConditions, err := transformConditions(anyAllCond)
	if err != nil {
		return ruleError(v.rule, "invalid deny conditions", err)
	}

	deny := variables.EvaluateConditions(v.log, v.ctx.JSONContext, denyConditions)
	if deny {
		return ruleResponse(v.rule, v.getDenyMessage(deny), response.RuleStatusFail)
	}

	return ruleResponse(v.rule, v.getDenyMessage(deny), response.RuleStatusPass)
}

func (v *validator) getDenyMessage(deny bool) string {
	if !deny {
		return fmt.Sprintf("validation rule '%s' passed.", v.rule.Name)
	}

	msg := v.rule.Validation.Message
	if msg == "" {
		return fmt.Sprintf("validation error: rule %s failed", v.rule.Name)
	}

	raw, err := variables.SubstituteAll(v.log, v.ctx.JSONContext, msg)
	if err != nil {
		return msg
	}

	return raw.(string)
}

func (v *validator) validateResourceWithRule() *response.RuleResponse {
	if !isEmptyUnstructured(&v.ctx.Element) {
		resp := v.validatePatterns(v.ctx.Element)
		return resp
	}

	if !isEmptyUnstructured(&v.ctx.OldResource) {
		resp := v.validatePatterns(v.ctx.NewResource)
		return resp
	}

	if isEmptyUnstructured(&v.ctx.NewResource) {
		v.log.V(3).Info("skipping validation on deleted resource")
		return nil
	}

	oldResp := v.validatePatterns(v.ctx.OldResource)
	newResp := v.validatePatterns(v.ctx.NewResource)
	if isSameRuleResponse(oldResp, newResp) {
		v.log.V(3).Info("skipping modified resource as validation results have not changed")
		return nil
	}

	return newResp
}

func isEmptyUnstructured(u *unstructured.Unstructured) bool {
	if u == nil {
		return true
	}

	if reflect.DeepEqual(*u, unstructured.Unstructured{}) {
		return true
	}

	return false
}

// matches checks if either the new or old resource satisfies the filter conditions defined in the rule
<<<<<<< HEAD
func matches(logger logr.Logger, rule kyverno.Rule, ctx *PolicyContext) bool {
	err := MatchesResourceDescription(ctx.NewResource, rule, ctx.AdmissionInfo, ctx.ExcludeGroupRole, ctx.NamespaceLabels, "")
=======
func matches(logger logr.Logger, rule *kyverno.Rule, ctx *PolicyContext) bool {
	err := MatchesResourceDescription(ctx.NewResource, *rule, ctx.AdmissionInfo, ctx.ExcludeGroupRole, ctx.NamespaceLabels)
>>>>>>> aba2e58f
	if err == nil {
		return true
	}

	if !reflect.DeepEqual(ctx.OldResource, unstructured.Unstructured{}) {
<<<<<<< HEAD
		err := MatchesResourceDescription(ctx.OldResource, rule, ctx.AdmissionInfo, ctx.ExcludeGroupRole, ctx.NamespaceLabels, "")
=======
		err := MatchesResourceDescription(ctx.OldResource, *rule, ctx.AdmissionInfo, ctx.ExcludeGroupRole, ctx.NamespaceLabels)
>>>>>>> aba2e58f
		if err == nil {
			return true
		}
	}

	logger.V(4).Info("resource does not match rule", "reason", err.Error())
	return false
}

func isSameRuleResponse(r1 *response.RuleResponse, r2 *response.RuleResponse) bool {
	if r1.Name != r2.Name {
		return false
	}

	if r1.Type != r2.Type {
		return false
	}

	if r1.Message != r2.Message {
		return false
	}

	if r1.Status != r2.Status {
		return false
	}

	return true
}

// validatePatterns validate pattern and anyPattern
func (v *validator) validatePatterns(resource unstructured.Unstructured) *response.RuleResponse {
	if v.pattern != nil {
		if err := validate.MatchPattern(v.log, resource.Object, v.pattern); err != nil {
			if pe, ok := err.(*validate.PatternError); ok {
				v.log.V(3).Info("validation error", "path", pe.Path, "error", err.Error())

				if pe.Skip {
					return ruleResponse(v.rule, pe.Error(), response.RuleStatusSkip)
				}

				if pe.Path == "" {
					return ruleResponse(v.rule, v.buildErrorMessage(err, ""), response.RuleStatusError)
				}

				return ruleResponse(v.rule, v.buildErrorMessage(err, pe.Path), response.RuleStatusFail)
			} else {
				return ruleResponse(v.rule, v.buildErrorMessage(err, pe.Path), response.RuleStatusError)
			}
		}

		v.log.V(4).Info("successfully processed rule")
		msg := fmt.Sprintf("validation rule '%s' passed.", v.rule.Name)
		return ruleResponse(v.rule, msg, response.RuleStatusPass)
	}

	if v.anyPattern != nil {
		var failedAnyPatternsErrors []error
		var err error

		anyPatterns, err := deserializeAnyPattern(v.anyPattern)
		if err != nil {
			msg := fmt.Sprintf("failed to deserialize anyPattern, expected type array: %v", err)
			return ruleResponse(v.rule, msg, response.RuleStatusError)
		}

		for idx, pattern := range anyPatterns {
			err := validate.MatchPattern(v.log, resource.Object, pattern)
			if err == nil {
				msg := fmt.Sprintf("validation rule '%s' anyPattern[%d] passed.", v.rule.Name, idx)
				return ruleResponse(v.rule, msg, response.RuleStatusPass)
			}

			if pe, ok := err.(*validate.PatternError); ok {
				v.log.V(3).Info("validation rule failed", "anyPattern[%d]", idx, "path", pe.Path)
				if pe.Path == "" {
					patternErr := fmt.Errorf("Rule %s[%d] failed: %s.", v.rule.Name, idx, err.Error())
					failedAnyPatternsErrors = append(failedAnyPatternsErrors, patternErr)
				} else {
					patternErr := fmt.Errorf("Rule %s[%d] failed at path %s.", v.rule.Name, idx, pe.Path)
					failedAnyPatternsErrors = append(failedAnyPatternsErrors, patternErr)
				}
			}
		}

		// Any Pattern validation errors
		if len(failedAnyPatternsErrors) > 0 {
			var errorStr []string
			for _, err := range failedAnyPatternsErrors {
				errorStr = append(errorStr, err.Error())
			}

			v.log.V(4).Info(fmt.Sprintf("Validation rule '%s' failed. %s", v.rule.Name, errorStr))
			msg := buildAnyPatternErrorMessage(v.rule, errorStr)
			return ruleResponse(v.rule, msg, response.RuleStatusFail)
		}
	}

	return ruleResponse(v.rule, v.rule.Validation.Message, response.RuleStatusPass)
}

func deserializeAnyPattern(anyPattern apiextensions.JSON) ([]interface{}, error) {
	if anyPattern == nil {
		return nil, nil
	}

	ap, err := json.Marshal(anyPattern)
	if err != nil {
		return nil, err
	}

	var res []interface{}
	if err := json.Unmarshal(ap, &res); err != nil {
		return nil, err
	}

	return res, nil
}

func (v *validator) buildErrorMessage(err error, path string) string {
	if v.rule.Validation.Message == "" {
		if path != "" {
			return fmt.Sprintf("validation error: rule %s failed at path %s", v.rule.Name, path)
		}

		return fmt.Sprintf("validation error: rule %s execution error: %s", v.rule.Name, err.Error())
	}

	msgRaw, sErr := variables.SubstituteAll(v.log, v.ctx.JSONContext, v.rule.Validation.Message)
	if sErr != nil {
		v.log.Info("failed to substitute variables in message: %v", sErr)
	}

	msg := msgRaw.(string)
	if !strings.HasSuffix(msg, ".") {
		msg = msg + "."
	}

	if path != "" {
		return fmt.Sprintf("validation error: %s Rule %s failed at path %s", msg, v.rule.Name, path)
	}

	return fmt.Sprintf("validation error: %s Rule %s execution error: %s", msg, v.rule.Name, err.Error())
}

func buildAnyPatternErrorMessage(rule *kyverno.Rule, errors []string) string {
	errStr := strings.Join(errors, " ")
	if rule.Validation.Message == "" {
		return fmt.Sprintf("validation error: %s", errStr)
	}

	if strings.HasSuffix(rule.Validation.Message, ".") {
		return fmt.Sprintf("validation error: %s %s", rule.Validation.Message, errStr)
	}

	return fmt.Sprintf("validation error: %s. %s", rule.Validation.Message, errStr)
}

func (v *validator) substitutePatterns() error {
	if v.pattern != nil {
		i, err := variables.SubstituteAll(v.log, v.ctx.JSONContext, v.pattern)
		if err != nil {
			return err
		}

		v.pattern = i.(apiextensions.JSON)
		return nil
	}

	if v.anyPattern != nil {
		i, err := variables.SubstituteAll(v.log, v.ctx.JSONContext, v.anyPattern)
		if err != nil {
			return err
		}

		v.anyPattern = i.(apiextensions.JSON)
		return nil
	}

	return nil
}

func (v *validator) substituteDeny() error {
	if v.deny == nil {
		return nil
	}

	i, err := variables.SubstituteAll(v.log, v.ctx.JSONContext, v.deny)
	if err != nil {
		return err
	}

	v.deny = i.(*kyverno.Deny)
	return nil
}

func ruleError(rule *kyverno.Rule, msg string, err error) *response.RuleResponse {
	msg = fmt.Sprintf("%s: %s", msg, err.Error())
	return ruleResponse(rule, msg, response.RuleStatusError)
}

func ruleResponse(rule *kyverno.Rule, msg string, status response.RuleStatus) *response.RuleResponse {
	return &response.RuleResponse{
		Name:    rule.Name,
		Type:    utils.Validation.String(),
		Message: msg,
		Status:  status,
	}
}<|MERGE_RESOLUTION|>--- conflicted
+++ resolved
@@ -3,12 +3,13 @@
 import (
 	"encoding/json"
 	"fmt"
+	"reflect"
+	"strings"
+	"time"
+
 	"github.com/kyverno/kyverno/pkg/engine/common"
 	"github.com/pkg/errors"
 	"k8s.io/apiextensions-apiserver/pkg/apis/apiextensions"
-	"reflect"
-	"strings"
-	"time"
 
 	"github.com/go-logr/logr"
 	gojmespath "github.com/jmespath/go-jmespath"
@@ -418,23 +419,14 @@
 }
 
 // matches checks if either the new or old resource satisfies the filter conditions defined in the rule
-<<<<<<< HEAD
 func matches(logger logr.Logger, rule kyverno.Rule, ctx *PolicyContext) bool {
 	err := MatchesResourceDescription(ctx.NewResource, rule, ctx.AdmissionInfo, ctx.ExcludeGroupRole, ctx.NamespaceLabels, "")
-=======
-func matches(logger logr.Logger, rule *kyverno.Rule, ctx *PolicyContext) bool {
-	err := MatchesResourceDescription(ctx.NewResource, *rule, ctx.AdmissionInfo, ctx.ExcludeGroupRole, ctx.NamespaceLabels)
->>>>>>> aba2e58f
 	if err == nil {
 		return true
 	}
 
 	if !reflect.DeepEqual(ctx.OldResource, unstructured.Unstructured{}) {
-<<<<<<< HEAD
 		err := MatchesResourceDescription(ctx.OldResource, rule, ctx.AdmissionInfo, ctx.ExcludeGroupRole, ctx.NamespaceLabels, "")
-=======
-		err := MatchesResourceDescription(ctx.OldResource, *rule, ctx.AdmissionInfo, ctx.ExcludeGroupRole, ctx.NamespaceLabels)
->>>>>>> aba2e58f
 		if err == nil {
 			return true
 		}
