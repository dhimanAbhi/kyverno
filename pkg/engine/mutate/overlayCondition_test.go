package mutate

import (
	"encoding/json"
	"reflect"
	"strings"
	"testing"

	"gotest.tools/assert"
	"sigs.k8s.io/controller-runtime/pkg/log"
)

func TestMeetConditions_NoAnchor(t *testing.T) {
	overlayRaw := []byte(`
	 {  
		"subsets":[  
		   {  
			  "ports":[  
				 {  
					"name":"secure-connection",
					"port":444,
					"protocol":"UDP"
				 }
			  ]
		   }
		]
	 }`)
	var overlay interface{}

	err := json.Unmarshal(overlayRaw, &overlay)
	assert.Assert(t, reflect.DeepEqual(err, nil))

<<<<<<< HEAD
	_, err = meetConditions(nil, overlay)
=======
	_, err := meetConditions(log.Log, nil, overlay)
>>>>>>> 589f8ece
	assert.Assert(t, reflect.DeepEqual(err, overlayError{}))
}

func TestMeetConditions_conditionalAnchorOnMap(t *testing.T) {
	resourceRaw := []byte(`
	 {  
		"apiVersion":"v1",
		"kind":"Endpoints",
		"metadata":{  
		   "name":"test-endpoint",
		   "labels":{  
			  "label":"test"
		   }
		},
		"subsets":[  
		   {  
			  "addresses":[  
				 {  
					"ip":"192.168.10.171"
				 }
			  ],
			  "ports":[  
				 {  
					"name":"secure-connection",
					"port":443,
					"protocol":"TCP"
				 }
			  ]
		   }
		]
	 }`)

	overlayRaw := []byte(`
	 {  
		"subsets":[  
		   {  
			  "(ports)":[  
				 {  
					"name":"secure-connection",
					"port":444,
					"protocol":"UDP"
				 }
			  ]
		   }
		]
	 }`)

	var resource, overlay interface{}

	err := json.Unmarshal(resourceRaw, &resource)
	assert.NilError(t, err)
	err = json.Unmarshal(overlayRaw, &overlay)
	assert.NilError(t, err)

<<<<<<< HEAD
	_, err = meetConditions(resource, overlay)
=======
	_, err := meetConditions(log.Log, resource, overlay)
>>>>>>> 589f8ece
	assert.Assert(t, !reflect.DeepEqual(err, overlayError{}))

	overlayRaw = []byte(`
	{  
	   "(subsets)":[  
		  {  
			 "ports":[  
				{  
				   "name":"secure-connection",
				   "port":443,
				   "(protocol)":"TCP"
				}
			 ]
		  }
	   ]
	}`)

	err = json.Unmarshal(overlayRaw, &overlay)
	assert.NilError(t, err)

	_, overlayerr := meetConditions(log.Log, resource, overlay)
	assert.Assert(t, reflect.DeepEqual(overlayerr, overlayError{}))
}

func TestMeetConditions_DifferentTypes(t *testing.T) {
	resourceRaw := []byte(`
	{
		"apiVersion": "v1",
		"kind": "Endpoints",
		"metadata": {
		   "name": "test-endpoint"
		},
		"subsets": {
		   "addresses": {
			  "ip": "192.168.10.171"
		   }
		}
	}`)

	overlayRaw := []byte(`
	 {  
		"subsets":[  
		   {  
			  "ports":[  
				 {  
					"(name)":"secure-connection",
					"port":444,
					"protocol":"UDP"
				 }
			  ]
		   }
		]
	 }`)
	var resource, overlay interface{}

	err := json.Unmarshal(resourceRaw, &resource)
	assert.NilError(t, err)
	err = json.Unmarshal(overlayRaw, &overlay)
	assert.NilError(t, err)

	// anchor exist
<<<<<<< HEAD
	_, err = meetConditions(resource, overlay)
=======
	_, err := meetConditions(log.Log, resource, overlay)
>>>>>>> 589f8ece
	assert.Assert(t, strings.Contains(err.Error(), "Found anchor on different types of element at path /subsets/"))
}

func TestMeetConditions_anchosInSameObject(t *testing.T) {
	resourceRaw := []byte(`
	{  
	   "apiVersion":"v1",
	   "kind":"Endpoints",
	   "metadata":{  
		  "name":"test-endpoint",
		  "labels":{  
			 "label":"test"
		  }
	   },
	   "subsets":[  
		  {  
			 "addresses":[  
				{  
				   "ip":"192.168.10.171"
				}
			 ],
			 "ports":[  
				{  
				   "name":"secure-connection",
				   "port":443,
				   "protocol":"TCP"
				}
			 ]
		  }
	   ]
	}`)

	overlayRaw := []byte(`
	{  
	   "subsets":[  
		  {  
			 "ports":[  
				{  
				   "(name)":"secure-connection",
				   "(port)":444,
				   "protocol":"UDP"
				}
			 ]
		  }
	   ]
	}`)

	var resource, overlay interface{}

	err := json.Unmarshal(resourceRaw, &resource)
	assert.NilError(t, err)
	err = json.Unmarshal(overlayRaw, &overlay)
	assert.NilError(t, err)

<<<<<<< HEAD
	_, err = meetConditions(resource, overlay)
=======
	_, err := meetConditions(log.Log, resource, overlay)
>>>>>>> 589f8ece
	assert.Error(t, err, "[overlayError:0] Failed validating value 443 with overlay 444")
}

func TestMeetConditions_anchorOnPeer(t *testing.T) {
	resourceRaw := []byte(`
	 {  
		"apiVersion":"v1",
		"kind":"Endpoints",
		"metadata":{  
		   "name":"test-endpoint",
		   "labels":{  
			  "label":"test"
		   }
		},
		"subsets":[  
		   {  
			  "addresses":[  
				 {  
					"ip":"192.168.10.171"
				 }
			  ],
			  "ports":[  
				 {  
					"name":"secure-connection",
					"port":443,
					"protocol":"TCP"
				 }
			  ]
		   }
		]
	 }`)

	overlayRaw := []byte(`
	 {  
		"subsets":[  
		   {  
			"addresses":[  
				{  
				   "(ip)":"192.168.10.171"
				}
			 ],
			  "ports":[  
				 {  
					"(name)":"secure-connection",
					"port":444,
					"protocol":"UDP"
				 }
			  ]
		   }
		]
	 }`)

	var resource, overlay interface{}

<<<<<<< HEAD
	err := json.Unmarshal(resourceRaw, &resource)
	assert.NilError(t, err)
	err = json.Unmarshal(overlayRaw, &overlay)
	assert.NilError(t, err)
	_, err = meetConditions(resource, overlay)
=======
	json.Unmarshal(resourceRaw, &resource)
	json.Unmarshal(overlayRaw, &overlay)

	_, err := meetConditions(log.Log, resource, overlay)
>>>>>>> 589f8ece
	assert.Assert(t, reflect.DeepEqual(err, overlayError{}))
}

func TestMeetConditions_anchorsOnMetaAndSpec(t *testing.T) {
	overlayRaw := []byte(`{
		"spec": {
			"template": {
				"metadata": {
					"labels": {
						"(app)": "nginx"
					}
				},
				"spec": {
					"containers": [
						{
							"(image)": "*:latest",
							"imagePullPolicy": "IfNotPresent",
							"ports": [
								{
									"containerPort": 8080
								}
							]
						}
					]
				}
			}
		}
	}`)
	resourceRaw := []byte(`{
		"apiVersion": "apps/v1",
		"kind": "Deployment",
		"metadata": {
			"name": "nginx-deployment",
			"labels": {
				"app": "nginx"
			}
		},
		"spec": {
			"replicas": 1,
			"selector": {
				"matchLabels": {
					"app": "nginx"
				}
			},
			"template": {
				"metadata": {
					"labels": {
						"app": "nginx"
					}
				},
				"spec": {
					"containers": [
						{
							"name": "nginx",
							"image": "nginx:latest",
							"ports": [
								{
									"containerPort": 80
								}
							]
						},
						{
							"name": "ghost",
							"image": "ghost:latest"
						}
					]
				}
			}
		}
	}`)

	var resource, overlay interface{}

	err := json.Unmarshal(resourceRaw, &resource)
	assert.NilError(t, err)
	err = json.Unmarshal(overlayRaw, &overlay)
	assert.NilError(t, err)

<<<<<<< HEAD
	_, err = meetConditions(resource, overlay)
=======
	_, err := meetConditions(log.Log, resource, overlay)
>>>>>>> 589f8ece
	assert.Assert(t, reflect.DeepEqual(err, overlayError{}))
}

var resourceRawAnchorOnPeers = []byte(`{
	"apiVersion": "apps/v1",
	"kind": "Deployment",
	"metadata": {
	   "name": "psp-demo-unprivileged",
	   "labels": {
		  "app.type": "prod"
	   }
	},
	"spec": {
	   "replicas": 1,
	   "selector": {
		  "matchLabels": {
			 "app": "psp"
		  }
	   },
	   "template": {
		  "metadata": {
			 "labels": {
				"app": "psp"
			 }
		  },
		  "spec": {
			 "securityContext": {
				"runAsNonRoot": true
			 },
			 "containers": [
				{
				   "name": "sec-ctx-unprivileged",
				   "image": "nginxinc/nginx-unprivileged",
				   "securityContext": {
					  "runAsNonRoot": true,
					  "allowPrivilegeEscalation": false
				   },
				   "env": [
					  {
						 "name": "ENV_KEY",
						 "value": "ENV_VALUE"
					  }
				   ]
				}
			 ]
		  }
	   }
	}
 }`)

func TestMeetConditions_anchorsOnPeer_single(t *testing.T) {
	overlayRaw := []byte(`{
		"spec": {
		   "template": {
			  "spec": {
				 "containers": [
					{
					   "(image)": "*/nginx-unprivileged",
					   "securityContext": {
						  "runAsNonRoot": true,
						  "allowPrivilegeEscalation": false
					   },
					   "env": [
						  {
							 "name": "ENV_KEY",
							 "value": "ENV_VALUE"
						  }
					   ]
					}
				 ]
			  }
		   }
		}
	 }`)

	var resource, overlay interface{}

	err := json.Unmarshal(resourceRawAnchorOnPeers, &resource)
	assert.NilError(t, err)
	err = json.Unmarshal(overlayRaw, &overlay)
	assert.NilError(t, err)

<<<<<<< HEAD
	_, err = meetConditions(resource, overlay)
=======
	_, err := meetConditions(log.Log, resource, overlay)
>>>>>>> 589f8ece
	assert.Assert(t, reflect.DeepEqual(err, overlayError{}))
}

func TestMeetConditions_anchorsOnPeer_two(t *testing.T) {
	overlayRaw := []byte(`{
		"spec": {
		   "template": {
			  "spec": {
				 "containers": [
					{
					   "(image)": "*/nginx-unprivileged",
					   "securityContext": {
						  "(runAsNonRoot)": false,
						  "allowPrivilegeEscalation": false
					   },
					   "env": [
						  {
							 "name": "ENV_KEY",
							 "value": "ENV_VALUE"
						  }
					   ]
					}
				 ]
			  }
		   }
		}
	 }`)

	var resource, overlay interface{}

	err := json.Unmarshal(resourceRawAnchorOnPeers, &resource)
	assert.NilError(t, err)
	err = json.Unmarshal(overlayRaw, &overlay)
	assert.NilError(t, err)

<<<<<<< HEAD
	_, err = meetConditions(resource, overlay)
=======
	_, err := meetConditions(log.Log, resource, overlay)
>>>>>>> 589f8ece
	assert.Error(t, err, "[overlayError:0] Failed validating value true with overlay false")

	overlayRaw = []byte(`{
		"spec": {
		   "template": {
			  "spec": {
				 "containers": [
					{
					   "(image)": "*/nginx-unprivileged",
					   "securityContext": {
						  "runAsNonRoot": true,
						  "allowPrivilegeEscalation": false
					   },
					   "env": [
						  {
							 "(name)": "ENV_KEY",
							 "value": "ENV_VALUE"
						  }
					   ]
					}
				 ]
			  }
		   }
		}
	 }`)

	err = json.Unmarshal(overlayRaw, &overlay)
	assert.NilError(t, err)

	_, err = meetConditions(log.Log, resource, overlay)
	assert.Assert(t, reflect.DeepEqual(err, overlayError{}))

	overlayRaw = []byte(`{
		"spec": {
		   "template": {
			  "spec": {
				 "containers": [
					{
					   "image": "*/nginx-unprivileged",
					   "securityContext": {
						  "runAsNonRoot": true,
						  "(allowPrivilegeEscalation)": false
					   },
					   "env": [
						  {
							 "(name)": "ENV_KEY",
							 "value": "ENV_VALUE"
						  }
					   ]
					}
				 ]
			  }
		   }
		}
	 }`)

	err = json.Unmarshal(overlayRaw, &overlay)
	assert.NilError(t, err)

	_, err = meetConditions(log.Log, resource, overlay)
	assert.Assert(t, reflect.DeepEqual(err, overlayError{}))
}

func TestMeetConditions_anchorsOnPeer_multiple(t *testing.T) {
	overlayRaw := []byte(`{
		"spec": {
		   "template": {
			  "spec": {
				 "containers": [
					{
					   "(image)": "*/nginx-unprivileged",
					   "securityContext": {
						  "(runAsNonRoot)": true,
						  "allowPrivilegeEscalation": false
					   },
					   "env": [
						  {
							 "(name)": "ENV_KEY",
							 "value": "ENV_VALUE"
						  }
					   ]
					}
				 ]
			  }
		   }
		}
	 }`)

	var resource, overlay interface{}

	err := json.Unmarshal(resourceRawAnchorOnPeers, &resource)
	assert.NilError(t, err)
	err = json.Unmarshal(overlayRaw, &overlay)
	assert.NilError(t, err)

<<<<<<< HEAD
	_, err = meetConditions(resource, overlay)
=======
	_, err := meetConditions(log.Log, resource, overlay)
>>>>>>> 589f8ece
	assert.Assert(t, reflect.DeepEqual(err, overlayError{}))

	overlayRaw = []byte(`{
		"spec": {
		   "template": {
			  "spec": {
				 "containers": [
					{
					   "(image)": "*/nginx-unprivileged",
					   "securityContext": {
						  "runAsNonRoot": true,
						  "(allowPrivilegeEscalation)": false
					   },
					   "env": [
						  {
							 "(name)": "ENV_KEY",
							 "value": "ENV_VALUE"
						  }
					   ]
					}
				 ]
			  }
		   }
		}
	 }`)

	err = json.Unmarshal(overlayRaw, &overlay)
	assert.NilError(t, err)

	_, err = meetConditions(log.Log, resource, overlay)
	assert.Assert(t, reflect.DeepEqual(err, overlayError{}))

	overlayRaw = []byte(`{
		"spec": {
		   "template": {
			  "spec": {
				 "containers": [
					{
					   "(image)": "*/nginx-unprivileged",
					   "securityContext": {
						  "runAsNonRoot": true,
						  "(allowPrivilegeEscalation)": false
					   },
					   "(env)": [
						  {
							 "name": "ENV_KEY",
							 "value": "ENV_VALUE1"
						  }
					   ]
					}
				 ]
			  }
		   }
		}
	 }`)

	err = json.Unmarshal(overlayRaw, &overlay)
	assert.NilError(t, err)

	_, err = meetConditions(log.Log, resource, overlay)
	assert.Error(t, err, "[overlayError:0] Failed validating value ENV_VALUE with overlay ENV_VALUE1")
}

func TestMeetConditions_AtleastOneExist(t *testing.T) {
	overlayRaw := []byte(`
	{
		"metadata": {
		   "annotations": {
			  "+(cluster-autoscaler.kubernetes.io/safe-to-evict)": true
		   }
		},
		"spec": {
		   "volumes": [
			  {
				 "(emptyDir)": {}
			  }
		   ]
		}
	 }`)

	// validate when resource has multiple same blocks
	resourceRaw := []byte(`
	{
		"spec": {
		   "containers": [
			  {
				 "image": "k8s.gcr.io/test-webserver",
				 "name": "test-container",
				 "volumeMounts": [
					{
					   "mountPath": "/cache",
					   "name": "cache-volume"
					}
				 ]
			  }
		   ],
		   "volumes": [
			  {
				 "name": "cache-volume1",
				 "emptyDir": 1
			  },
			  {
				 "name": "cache-volume2",
				 "emptyDir": 2
			  },
			  {
				 "name": "cache-volume3",
				 "emptyDir": {}
			  }
		   ]
		}
	 }`)

	var resource, overlay interface{}

<<<<<<< HEAD
	err := json.Unmarshal(resourceRaw, &resource)
	assert.NilError(t, err)
	err = json.Unmarshal(overlayRaw, &overlay)
	assert.NilError(t, err)
	path, err := meetConditions(resource, overlay)
=======
	json.Unmarshal(resourceRaw, &resource)
	json.Unmarshal(overlayRaw, &overlay)

	path, err := meetConditions(log.Log, resource, overlay)
>>>>>>> 589f8ece
	assert.Assert(t, reflect.DeepEqual(err, overlayError{}))
	assert.Assert(t, len(path) == 0)
}<|MERGE_RESOLUTION|>--- conflicted
+++ resolved
@@ -30,11 +30,8 @@
 	err := json.Unmarshal(overlayRaw, &overlay)
 	assert.Assert(t, reflect.DeepEqual(err, nil))
 
-<<<<<<< HEAD
 	_, err = meetConditions(nil, overlay)
-=======
-	_, err := meetConditions(log.Log, nil, overlay)
->>>>>>> 589f8ece
+
 	assert.Assert(t, reflect.DeepEqual(err, overlayError{}))
 }
 
@@ -89,11 +86,8 @@
 	err = json.Unmarshal(overlayRaw, &overlay)
 	assert.NilError(t, err)
 
-<<<<<<< HEAD
-	_, err = meetConditions(resource, overlay)
-=======
-	_, err := meetConditions(log.Log, resource, overlay)
->>>>>>> 589f8ece
+	_, err = meetConditions(resource, overlay)
+
 	assert.Assert(t, !reflect.DeepEqual(err, overlayError{}))
 
 	overlayRaw = []byte(`
@@ -155,11 +149,9 @@
 	assert.NilError(t, err)
 
 	// anchor exist
-<<<<<<< HEAD
-	_, err = meetConditions(resource, overlay)
-=======
-	_, err := meetConditions(log.Log, resource, overlay)
->>>>>>> 589f8ece
+
+	_, err = meetConditions(resource, overlay)
+
 	assert.Assert(t, strings.Contains(err.Error(), "Found anchor on different types of element at path /subsets/"))
 }
 
@@ -214,11 +206,9 @@
 	err = json.Unmarshal(overlayRaw, &overlay)
 	assert.NilError(t, err)
 
-<<<<<<< HEAD
-	_, err = meetConditions(resource, overlay)
-=======
-	_, err := meetConditions(log.Log, resource, overlay)
->>>>>>> 589f8ece
+
+	_, err = meetConditions(resource, overlay)
+
 	assert.Error(t, err, "[overlayError:0] Failed validating value 443 with overlay 444")
 }
 
@@ -273,18 +263,12 @@
 
 	var resource, overlay interface{}
 
-<<<<<<< HEAD
 	err := json.Unmarshal(resourceRaw, &resource)
 	assert.NilError(t, err)
 	err = json.Unmarshal(overlayRaw, &overlay)
 	assert.NilError(t, err)
 	_, err = meetConditions(resource, overlay)
-=======
-	json.Unmarshal(resourceRaw, &resource)
-	json.Unmarshal(overlayRaw, &overlay)
-
-	_, err := meetConditions(log.Log, resource, overlay)
->>>>>>> 589f8ece
+
 	assert.Assert(t, reflect.DeepEqual(err, overlayError{}))
 }
 
@@ -363,11 +347,8 @@
 	err = json.Unmarshal(overlayRaw, &overlay)
 	assert.NilError(t, err)
 
-<<<<<<< HEAD
-	_, err = meetConditions(resource, overlay)
-=======
-	_, err := meetConditions(log.Log, resource, overlay)
->>>>>>> 589f8ece
+	_, err = meetConditions(resource, overlay)
+
 	assert.Assert(t, reflect.DeepEqual(err, overlayError{}))
 }
 
@@ -450,11 +431,8 @@
 	err = json.Unmarshal(overlayRaw, &overlay)
 	assert.NilError(t, err)
 
-<<<<<<< HEAD
-	_, err = meetConditions(resource, overlay)
-=======
-	_, err := meetConditions(log.Log, resource, overlay)
->>>>>>> 589f8ece
+	_, err = meetConditions(resource, overlay)
+
 	assert.Assert(t, reflect.DeepEqual(err, overlayError{}))
 }
 
@@ -490,11 +468,8 @@
 	err = json.Unmarshal(overlayRaw, &overlay)
 	assert.NilError(t, err)
 
-<<<<<<< HEAD
-	_, err = meetConditions(resource, overlay)
-=======
-	_, err := meetConditions(log.Log, resource, overlay)
->>>>>>> 589f8ece
+	_, err = meetConditions(resource, overlay)
+
 	assert.Error(t, err, "[overlayError:0] Failed validating value true with overlay false")
 
 	overlayRaw = []byte(`{
@@ -590,11 +565,8 @@
 	err = json.Unmarshal(overlayRaw, &overlay)
 	assert.NilError(t, err)
 
-<<<<<<< HEAD
-	_, err = meetConditions(resource, overlay)
-=======
-	_, err := meetConditions(log.Log, resource, overlay)
->>>>>>> 589f8ece
+	_, err = meetConditions(resource, overlay)
+
 	assert.Assert(t, reflect.DeepEqual(err, overlayError{}))
 
 	overlayRaw = []byte(`{
@@ -710,18 +682,12 @@
 
 	var resource, overlay interface{}
 
-<<<<<<< HEAD
 	err := json.Unmarshal(resourceRaw, &resource)
 	assert.NilError(t, err)
 	err = json.Unmarshal(overlayRaw, &overlay)
 	assert.NilError(t, err)
 	path, err := meetConditions(resource, overlay)
-=======
-	json.Unmarshal(resourceRaw, &resource)
-	json.Unmarshal(overlayRaw, &overlay)
-
-	path, err := meetConditions(log.Log, resource, overlay)
->>>>>>> 589f8ece
+
 	assert.Assert(t, reflect.DeepEqual(err, overlayError{}))
 	assert.Assert(t, len(path) == 0)
 }