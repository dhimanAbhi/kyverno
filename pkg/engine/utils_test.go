package engine

import (
	"encoding/json"
	"testing"

	kyverno "github.com/nirmata/kyverno/pkg/api/kyverno/v1"
	"github.com/nirmata/kyverno/pkg/engine/utils"
	metav1 "k8s.io/apimachinery/pkg/apis/meta/v1"
)

func TestMatchesResourceDescription(t *testing.T) {
	tcs := []struct {
		Description       string
		AdmissionInfo     kyverno.RequestInfo
		Resource          []byte
		Policy            []byte
		areErrorsExpected bool
	}{
		{
			Description: "Should match pod and not exclude it",
			AdmissionInfo: kyverno.RequestInfo{
				ClusterRoles: []string{"admin"},
			},
			Resource:          []byte(`{"apiVersion":"v1","kind":"Pod","metadata":{"name":"hello-world","labels":{"name":"hello-world"}},"spec":{"containers":[{"name":"hello-world","image":"hello-world","ports":[{"containerPort":81}],"resources":{"limits":{"memory":"30Mi","cpu":"0.2"},"requests":{"memory":"20Mi","cpu":"0.1"}}}]}}`),
			Policy:            []byte(`{"apiVersion":"kyverno.io/v1","kind":"ClusterPolicy","metadata":{"name":"hello-world-policy"},"spec":{"background":false,"rules":[{"name":"hello-world-policy","match":{"resources":{"kinds":["Pod"]}},"exclude":{"resources":{"name":"hello-world"},"clusterRoles":["system:node"]},"mutate":{"overlay":{"spec":{"containers":[{"(image)":"*","imagePullPolicy":"IfNotPresent"}]}}}}]}}`),
			areErrorsExpected: false,
		},
		{
			Description: "Should exclude resource since it matches the exclude block",
			AdmissionInfo: kyverno.RequestInfo{
				ClusterRoles: []string{"system:node"},
			},
			Resource:          []byte(`{"apiVersion":"v1","kind":"Pod","metadata":{"name":"hello-world","labels":{"name":"hello-world"}},"spec":{"containers":[{"name":"hello-world","image":"hello-world","ports":[{"containerPort":81}],"resources":{"limits":{"memory":"30Mi","cpu":"0.2"},"requests":{"memory":"20Mi","cpu":"0.1"}}}]}}`),
			Policy:            []byte(`{"apiVersion":"kyverno.io/v1","kind":"ClusterPolicy","metadata":{"name":"hello-world-policy"},"spec":{"background":false,"rules":[{"name":"hello-world-policy","match":{"resources":{"kinds":["Pod"]}},"exclude":{"resources":{"name":"hello-world"},"clusterRoles":["system:node"]},"mutate":{"overlay":{"spec":{"containers":[{"(image)":"*","imagePullPolicy":"IfNotPresent"}]}}}}]}}`),
			areErrorsExpected: true,
		},
		{
			Description:       "Should not fail if in sync mode, if admission info is empty it should still match resources with specific clusterRoles",
			Resource:          []byte(`{"apiVersion":"v1","kind":"Pod","metadata":{"name":"hello-world","labels":{"name":"hello-world"}},"spec":{"containers":[{"name":"hello-world","image":"hello-world","ports":[{"containerPort":81}],"resources":{"limits":{"memory":"30Mi","cpu":"0.2"},"requests":{"memory":"20Mi","cpu":"0.1"}}}]}}`),
			Policy:            []byte(`{"apiVersion":"kyverno.io/v1","kind":"ClusterPolicy","metadata":{"name":"hello-world-policy"},"spec":{"background":false,"rules":[{"name":"hello-world-policy","match":{"resources":{"kinds":["Pod"]}},"exclude":{"resources":{"name":"hello-world"},"clusterRoles":["system:node"]},"mutate":{"overlay":{"spec":{"containers":[{"(image)":"*","imagePullPolicy":"IfNotPresent"}]}}}}]}}`),
			areErrorsExpected: false,
		},
		{
			Description: "Should fail since resource does not match policy",
			AdmissionInfo: kyverno.RequestInfo{
				ClusterRoles: []string{"admin"},
			},
			Resource:          []byte(`{"apiVersion":"v1","kind":"Service","metadata":{"name":"hello-world","labels":{"name":"hello-world"}},"spec":{"containers":[{"name":"hello-world","image":"hello-world","ports":[{"containerPort":81}],"resources":{"limits":{"memory":"30Mi","cpu":"0.2"},"requests":{"memory":"20Mi","cpu":"0.1"}}}]}}`),
			Policy:            []byte(`{"apiVersion":"kyverno.io/v1","kind":"ClusterPolicy","metadata":{"name":"hello-world-policy"},"spec":{"background":false,"rules":[{"name":"hello-world-policy","match":{"resources":{"kinds":["Pod"]}},"exclude":{"resources":{"name":"hello-world"},"clusterRoles":["system:node"]},"mutate":{"overlay":{"spec":{"containers":[{"(image)":"*","imagePullPolicy":"IfNotPresent"}]}}}}]}}`),
			areErrorsExpected: true,
		},
		{
			Description: "Should not fail since resource does not match exclude block",
			AdmissionInfo: kyverno.RequestInfo{
				ClusterRoles: []string{"system:node"},
			},
			Resource:          []byte(`{"apiVersion":"v1","kind":"Pod","metadata":{"name":"hello-world2","labels":{"name":"hello-world"}},"spec":{"containers":[{"name":"hello-world","image":"hello-world","ports":[{"containerPort":81}],"resources":{"limits":{"memory":"30Mi","cpu":"0.2"},"requests":{"memory":"20Mi","cpu":"0.1"}}}]}}`),
			Policy:            []byte(`{"apiVersion":"kyverno.io/v1","kind":"ClusterPolicy","metadata":{"name":"hello-world-policy"},"spec":{"background":false,"rules":[{"name":"hello-world-policy","match":{"resources":{"kinds":["Pod"]}},"exclude":{"resources":{"name":"hello-world"},"clusterRoles":["system:node"]},"mutate":{"overlay":{"spec":{"containers":[{"(image)":"*","imagePullPolicy":"IfNotPresent"}]}}}}]}}`),
			areErrorsExpected: false,
		},
	}

	for i, tc := range tcs {
		var policy kyverno.Policy
		err := json.Unmarshal(tc.Policy, &policy)
		if err != nil {
			t.Errorf("Testcase %d invalid policy raw", i+1)
		}
		resource, _ := utils.ConvertToUnstructured(tc.Resource)

		for _, rule := range policy.Spec.Rules {
			err := MatchesResourceDescription(*resource, rule, tc.AdmissionInfo)
			if err != nil {
				if !tc.areErrorsExpected {
					t.Errorf("Testcase %d Unexpected error: %v", i+1, err)
				}
			} else {
				if tc.areErrorsExpected {
					t.Errorf("Testcase %d Expected Error but recieved no error", i+1)
				}
			}
		}
	}
}

// Match multiple kinds
func TestResourceDescriptionMatch_MultipleKind(t *testing.T) {
	rawResource := []byte(`{
		"apiVersion": "apps/v1",
		"kind": "Deployment",
		"metadata": {
		   "name": "nginx-deployment",
		   "labels": {
			  "app": "nginx"
		   }
		},
		"spec": {
		   "replicas": 3,
		   "selector": {
			  "matchLabels": {
				 "app": "nginx"
			  }
		   },
		   "template": {
			  "metadata": {
				 "labels": {
					"app": "nginx"
				 }
			  },
			  "spec": {
				 "containers": [
					{
					   "name": "nginx",
					   "image": "nginx:1.7.9",
					   "ports": [
						  {
							 "containerPort": 80
						  }
					   ]
					}
				 ]
			  }
		   }
		}
	 }`)
	resource, err := utils.ConvertToUnstructured(rawResource)
	if err != nil {
		t.Errorf("unable to convert raw resource to unstructured: %v", err)

	}
	resourceDescription := kyverno.ResourceDescription{
		Kinds: []string{"Deployment", "Pods"},
		Selector: &metav1.LabelSelector{
			MatchLabels:      nil,
			MatchExpressions: nil,
		},
	}
	rule := kyverno.Rule{MatchResources: kyverno.MatchResources{ResourceDescription: resourceDescription}}

	if err := MatchesResourceDescription(*resource, rule, kyverno.RequestInfo{}); err != nil {
		t.Errorf("Testcase has failed due to the following:%v", err)
	}

}

// Match resource name
func TestResourceDescriptionMatch_Name(t *testing.T) {
	rawResource := []byte(`{
		"apiVersion": "apps/v1",
		"kind": "Deployment",
		"metadata": {
		   "name": "nginx-deployment",
		   "labels": {
			  "app": "nginx"
		   }
		},
		"spec": {
		   "replicas": 3,
		   "selector": {
			  "matchLabels": {
				 "app": "nginx"
			  }
		   },
		   "template": {
			  "metadata": {
				 "labels": {
					"app": "nginx"
				 }
			  },
			  "spec": {
				 "containers": [
					{
					   "name": "nginx",
					   "image": "nginx:1.7.9",
					   "ports": [
						  {
							 "containerPort": 80
						  }
					   ]
					}
				 ]
			  }
		   }
		}
	 }`)
	resource, err := utils.ConvertToUnstructured(rawResource)
	if err != nil {
		t.Errorf("unable to convert raw resource to unstructured: %v", err)

	}
	resourceDescription := kyverno.ResourceDescription{
		Kinds: []string{"Deployment"},
		Name:  "nginx-deployment",
		Selector: &metav1.LabelSelector{
			MatchLabels:      nil,
			MatchExpressions: nil,
		},
	}
	rule := kyverno.Rule{MatchResources: kyverno.MatchResources{ResourceDescription: resourceDescription}}

	if err := MatchesResourceDescription(*resource, rule, kyverno.RequestInfo{}); err != nil {
		t.Errorf("Testcase has failed due to the following:%v", err)
	}
}

// Match resource regex
func TestResourceDescriptionMatch_Name_Regex(t *testing.T) {
	rawResource := []byte(`{
		"apiVersion": "apps/v1",
		"kind": "Deployment",
		"metadata": {
		   "name": "nginx-deployment",
		   "labels": {
			  "app": "nginx"
		   }
		},
		"spec": {
		   "replicas": 3,
		   "selector": {
			  "matchLabels": {
				 "app": "nginx"
			  }
		   },
		   "template": {
			  "metadata": {
				 "labels": {
					"app": "nginx"
				 }
			  },
			  "spec": {
				 "containers": [
					{
					   "name": "nginx",
					   "image": "nginx:1.7.9",
					   "ports": [
						  {
							 "containerPort": 80
						  }
					   ]
					}
				 ]
			  }
		   }
		}
	 }`)
	resource, err := utils.ConvertToUnstructured(rawResource)
	if err != nil {
		t.Errorf("unable to convert raw resource to unstructured: %v", err)

	}
	resourceDescription := kyverno.ResourceDescription{
		Kinds: []string{"Deployment"},
		Name:  "nginx-*",
		Selector: &metav1.LabelSelector{
			MatchLabels:      nil,
			MatchExpressions: nil,
		},
	}
	rule := kyverno.Rule{MatchResources: kyverno.MatchResources{ResourceDescription: resourceDescription}}

	if err := MatchesResourceDescription(*resource, rule, kyverno.RequestInfo{}); err != nil {
		t.Errorf("Testcase has failed due to the following:%v", err)
	}
}

// Match expressions for labels to not match
func TestResourceDescriptionMatch_Label_Expression_NotMatch(t *testing.T) {
	rawResource := []byte(`{
		"apiVersion": "apps/v1",
		"kind": "Deployment",
		"metadata": {
		   "name": "nginx-deployment",
		   "labels": {
			  "app": "nginx"
		   }
		},
		"spec": {
		   "replicas": 3,
		   "selector": {
			  "matchLabels": {
				 "app": "nginx"
			  }
		   },
		   "template": {
			  "metadata": {
				 "labels": {
					"app": "nginx"
				 }
			  },
			  "spec": {
				 "containers": [
					{
					   "name": "nginx",
					   "image": "nginx:1.7.9",
					   "ports": [
						  {
							 "containerPort": 80
						  }
					   ]
					}
				 ]
			  }
		   }
		}
	 }`)
	resource, err := utils.ConvertToUnstructured(rawResource)
	if err != nil {
		t.Errorf("unable to convert raw resource to unstructured: %v", err)

	}
	resourceDescription := kyverno.ResourceDescription{
		Kinds: []string{"Deployment"},
		Name:  "nginx-*",
		Selector: &metav1.LabelSelector{
			MatchLabels: nil,
			MatchExpressions: []metav1.LabelSelectorRequirement{
				{
					Key:      "label2",
					Operator: "NotIn",
					Values: []string{
						"sometest1",
					},
				},
			},
		},
	}
	rule := kyverno.Rule{MatchResources: kyverno.MatchResources{ResourceDescription: resourceDescription}}

	if err := MatchesResourceDescription(*resource, rule, kyverno.RequestInfo{}); err != nil {
		t.Errorf("Testcase has failed due to the following:%v", err)
	}
}

// Match label expression in matching set
func TestResourceDescriptionMatch_Label_Expression_Match(t *testing.T) {
	rawResource := []byte(`{
		"apiVersion": "apps/v1",
		"kind": "Deployment",
		"metadata": {
		   "name": "nginx-deployment",
		   "labels": {
			  "app": "nginx"
		   }
		},
		"spec": {
		   "replicas": 3,
		   "selector": {
			  "matchLabels": {
				 "app": "nginx"
			  }
		   },
		   "template": {
			  "metadata": {
				 "labels": {
					"app": "nginx"
				 }
			  },
			  "spec": {
				 "containers": [
					{
					   "name": "nginx",
					   "image": "nginx:1.7.9",
					   "ports": [
						  {
							 "containerPort": 80
						  }
					   ]
					}
				 ]
			  }
		   }
		}
	 }`)
	resource, err := utils.ConvertToUnstructured(rawResource)
	if err != nil {
		t.Errorf("unable to convert raw resource to unstructured: %v", err)

	}
	resourceDescription := kyverno.ResourceDescription{
		Kinds: []string{"Deployment"},
		Name:  "nginx-*",
		Selector: &metav1.LabelSelector{
			MatchLabels: nil,
			MatchExpressions: []metav1.LabelSelectorRequirement{
				{
					Key:      "app",
					Operator: "NotIn",
					Values: []string{
						"nginx1",
						"nginx2",
					},
				},
			},
		},
	}
	rule := kyverno.Rule{MatchResources: kyverno.MatchResources{ResourceDescription: resourceDescription}}

	if err := MatchesResourceDescription(*resource, rule, kyverno.RequestInfo{}); err != nil {
		t.Errorf("Testcase has failed due to the following:%v", err)
	}
}

// check for exclude conditions
func TestResourceDescriptionExclude_Label_Expression_Match(t *testing.T) {
	rawResource := []byte(`{
		"apiVersion": "apps/v1",
		"kind": "Deployment",
		"metadata": {
		   "name": "nginx-deployment",
		   "labels": {
			  "app": "nginx",
			  "block": "true"
		   }
		},
		"spec": {
		   "replicas": 3,
		   "selector": {
			  "matchLabels": {
				 "app": "nginx"
			  }
		   },
		   "template": {
			  "metadata": {
				 "labels": {
					"app": "nginx"
				 }
			  },
			  "spec": {
				 "containers": [
					{
					   "name": "nginx",
					   "image": "nginx:1.7.9",
					   "ports": [
						  {
							 "containerPort": 80
						  }
					   ]
					}
				 ]
			  }
		   }
		}
	 }`)
	resource, err := utils.ConvertToUnstructured(rawResource)
	if err != nil {
		t.Errorf("unable to convert raw resource to unstructured: %v", err)

	}
	resourceDescription := kyverno.ResourceDescription{
		Kinds: []string{"Deployment"},
		Name:  "nginx-*",
		Selector: &metav1.LabelSelector{
			MatchLabels: nil,
			MatchExpressions: []metav1.LabelSelectorRequirement{
				{
					Key:      "app",
					Operator: "NotIn",
					Values: []string{
						"nginx1",
						"nginx2",
					},
				},
			},
		},
	}

	resourceDescriptionExclude := kyverno.ResourceDescription{
		Selector: &metav1.LabelSelector{
			MatchLabels: map[string]string{
				"block": "true",
			},
		},
	}

	rule := kyverno.Rule{MatchResources: kyverno.MatchResources{ResourceDescription: resourceDescription},
		ExcludeResources: kyverno.ExcludeResources{ResourceDescription: resourceDescriptionExclude}}

	if err := MatchesResourceDescription(*resource, rule, kyverno.RequestInfo{}); err == nil {
		t.Errorf("Testcase has failed due to the following:\n Function has returned no error, even though it was suposed to fail")
<<<<<<< HEAD
	}
}

func Test_validateGeneralRuleInfoVariables(t *testing.T) {
	rawResource := []byte(`
	{
		"apiVersion": "v1",
		"kind": "Pod",
		"metadata": {
		   "name": "image-with-hostpath",
		   "labels": {
			  "app.type": "prod",
			  "namespace": "my-namespace"
		   }
		},
		"spec": {
		   "containers": [
			  {
				 "name": "image-with-hostpath",
				 "image": "docker.io/nautiker/curl",
				 "volumeMounts": [
					{
					   "name": "var-lib-etcd",
					   "mountPath": "/var/lib"
					}
				 ]
			  }
		   ],
		   "volumes": [
			  {
				 "name": "var-lib-etcd",
				 "emptyDir": {}
			  }
		   ]
		}
	 }
			`)

	policyRaw := []byte(`{
		"apiVersion": "kyverno.io/v1",
		"kind": "ClusterPolicy",
		"metadata": {
		  "name": "test-validate-variables"
		},
		"spec": {
		  "rules": [
			{
			  "name": "test-match",
			  "match": {
				"Subjects": [
				  {
					"kind": "User",
					"name": "{{request.userInfo.username1}}}"
				  }
				],
				"resources": {
				  "kind": "{{request.object.kind}}"
				}
			  }
			},
			{
			  "name": "test-exclude",
			  "match": {
				"resources": {
				  "namespaces": [
					"{{request.object.namespace}}"
				  ]
				}
			  }
			},
			{
			  "name": "test-condition",
			  "preconditions": [
				{
				  "key": "{{serviceAccountName}}",
				  "operator": "NotEqual",
				  "value": "testuser"
				}
			  ]
			}
		  ]
		}
	  }`)

	userReqInfo := kyverno.RequestInfo{
		AdmissionUserInfo: authenticationv1.UserInfo{
			Username: "user1",
		},
	}

	var policy kyverno.ClusterPolicy
	assert.NilError(t, json.Unmarshal(policyRaw, &policy))

	ctx := context.NewContext()
	var err error
	err = ctx.AddResource(rawResource)
	if err != nil {
		t.Error(err)
	}
	err = ctx.AddUserInfo(userReqInfo)
	if err != nil {
		t.Error(err)
	}
	err = ctx.AddSA("system:serviceaccount:test:testuser")
	if err != nil {
		t.Error(err)
	}

	expectPaths := []string{"request.userInfo.username1", "request.object.namespace", ""}

	for i, rule := range policy.Spec.Rules {
		invalidPaths := validateGeneralRuleInfoVariables(ctx, rule)
		assert.Assert(t, invalidPaths == expectPaths[i], fmt.Sprintf("result not match, got invalidPaths %s", invalidPaths))
=======
>>>>>>> 710be633
	}
}<|MERGE_RESOLUTION|>--- conflicted
+++ resolved
@@ -478,121 +478,5 @@
 
 	if err := MatchesResourceDescription(*resource, rule, kyverno.RequestInfo{}); err == nil {
 		t.Errorf("Testcase has failed due to the following:\n Function has returned no error, even though it was suposed to fail")
-<<<<<<< HEAD
-	}
-}
-
-func Test_validateGeneralRuleInfoVariables(t *testing.T) {
-	rawResource := []byte(`
-	{
-		"apiVersion": "v1",
-		"kind": "Pod",
-		"metadata": {
-		   "name": "image-with-hostpath",
-		   "labels": {
-			  "app.type": "prod",
-			  "namespace": "my-namespace"
-		   }
-		},
-		"spec": {
-		   "containers": [
-			  {
-				 "name": "image-with-hostpath",
-				 "image": "docker.io/nautiker/curl",
-				 "volumeMounts": [
-					{
-					   "name": "var-lib-etcd",
-					   "mountPath": "/var/lib"
-					}
-				 ]
-			  }
-		   ],
-		   "volumes": [
-			  {
-				 "name": "var-lib-etcd",
-				 "emptyDir": {}
-			  }
-		   ]
-		}
-	 }
-			`)
-
-	policyRaw := []byte(`{
-		"apiVersion": "kyverno.io/v1",
-		"kind": "ClusterPolicy",
-		"metadata": {
-		  "name": "test-validate-variables"
-		},
-		"spec": {
-		  "rules": [
-			{
-			  "name": "test-match",
-			  "match": {
-				"Subjects": [
-				  {
-					"kind": "User",
-					"name": "{{request.userInfo.username1}}}"
-				  }
-				],
-				"resources": {
-				  "kind": "{{request.object.kind}}"
-				}
-			  }
-			},
-			{
-			  "name": "test-exclude",
-			  "match": {
-				"resources": {
-				  "namespaces": [
-					"{{request.object.namespace}}"
-				  ]
-				}
-			  }
-			},
-			{
-			  "name": "test-condition",
-			  "preconditions": [
-				{
-				  "key": "{{serviceAccountName}}",
-				  "operator": "NotEqual",
-				  "value": "testuser"
-				}
-			  ]
-			}
-		  ]
-		}
-	  }`)
-
-	userReqInfo := kyverno.RequestInfo{
-		AdmissionUserInfo: authenticationv1.UserInfo{
-			Username: "user1",
-		},
-	}
-
-	var policy kyverno.ClusterPolicy
-	assert.NilError(t, json.Unmarshal(policyRaw, &policy))
-
-	ctx := context.NewContext()
-	var err error
-	err = ctx.AddResource(rawResource)
-	if err != nil {
-		t.Error(err)
-	}
-	err = ctx.AddUserInfo(userReqInfo)
-	if err != nil {
-		t.Error(err)
-	}
-	err = ctx.AddSA("system:serviceaccount:test:testuser")
-	if err != nil {
-		t.Error(err)
-	}
-
-	expectPaths := []string{"request.userInfo.username1", "request.object.namespace", ""}
-
-	for i, rule := range policy.Spec.Rules {
-		invalidPaths := validateGeneralRuleInfoVariables(ctx, rule)
-		assert.Assert(t, invalidPaths == expectPaths[i], fmt.Sprintf("result not match, got invalidPaths %s", invalidPaths))
-=======
->>>>>>> 710be633
 	}
 }