--- conflicted
+++ resolved
@@ -18,17 +18,13 @@
 // Validate does some initial check to verify some conditions
 // - One operation per rule
 // - ResourceDescription mandatory checks
-<<<<<<< HEAD
-func Validate(p kyverno.ClusterPolicy, client *dclient.Client, mock bool, openAPIController *openapi.Controller) error {
-=======
-func Validate(policyRaw []byte, client *dclient.Client, mock bool) error {
+func Validate(policyRaw []byte, client *dclient.Client, mock bool, openAPIController *openapi.Controller) error {
 	var p kyverno.ClusterPolicy
 	err := json.Unmarshal(policyRaw, &p)
 	if err != nil {
 		return fmt.Errorf("failed to unmarshal policy admission request err %v", err)
 	}
 
->>>>>>> a8d22587
 	if path, err := validateUniqueRuleName(p); err != nil {
 		return fmt.Errorf("path: spec.%s: %v", path, err)
 	}
@@ -79,11 +75,7 @@
 		}
 	}
 
-<<<<<<< HEAD
-	if err := openAPIController.ValidatePolicyMutation(p); err != nil {
-=======
-	if err := openapi.ValidatePolicyFields(policyRaw); err != nil {
->>>>>>> a8d22587
+	if err := openAPIController.ValidatePolicyFields(policyRaw); err != nil {
 		return err
 	}
 
