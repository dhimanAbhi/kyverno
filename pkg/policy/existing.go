--- conflicted
+++ resolved
@@ -64,15 +64,6 @@
 		}
 	}
 
-<<<<<<< HEAD
-	if policy.HasAutoGenAnnotation() {
-		return ExcludePod(resourceMap, pc.log)
-	}
-
-	return resourceMap
-}
-
-=======
 	return excludeAutoGenResources(*policy, resourceMap, pc.log)
 }
 
@@ -88,217 +79,6 @@
 	return resourceMap
 }
 
-func getNamespacesForRule(rule *kyverno.Rule, nslister listerv1.NamespaceLister, log logr.Logger) []string {
-	if len(rule.MatchResources.Namespaces) == 0 {
-		return getAllNamespaces(nslister, log)
-	}
-
-	var wildcards []string
-	var results []string
-	for _, nsName := range rule.MatchResources.Namespaces {
-		if hasWildcard(nsName) {
-			wildcards = append(wildcards, nsName)
-		}
-
-		results = append(results, nsName)
-	}
-
-	if len(wildcards) > 0 {
-		wildcardMatches := getMatchingNamespaces(wildcards, nslister, log)
-		results = append(results, wildcardMatches...)
-	}
-
-	return results
-}
-
-func hasWildcard(s string) bool {
-	if s == "" {
-		return false
-	}
-
-	return strings.Contains(s, "*") || strings.Contains(s, "?")
-}
-
-func getMatchingNamespaces(wildcards []string, nslister listerv1.NamespaceLister, log logr.Logger) []string {
-	all := getAllNamespaces(nslister, log)
-	if len(all) == 0 {
-		return all
-	}
-
-	var results []string
-	for _, wc := range wildcards {
-		for _, ns := range all {
-			if wildcard.Match(wc, ns) {
-				results = append(results, ns)
-			}
-		}
-	}
-
-	return results
-}
-
-func getAllNamespaces(nslister listerv1.NamespaceLister, log logr.Logger) []string {
-	var results []string
-	namespaces, err := nslister.List(labels.NewSelector())
-	if err != nil {
-		log.Error(err, "Failed to list namespaces")
-	}
-
-	for _, n := range namespaces {
-		name := n.GetName()
-		results = append(results, name)
-	}
-
-	return results
-}
-
-func getResourcesPerNamespace(kind string, client *client.Client, namespace string, rule kyverno.Rule, configHandler config.Interface, log logr.Logger) map[string]unstructured.Unstructured {
-	resourceMap := map[string]unstructured.Unstructured{}
-	ls := rule.MatchResources.Selector
-
-	if kind == "Namespace" {
-		namespace = ""
-	}
-
-	list, err := client.ListResource("", kind, namespace, ls)
-	if err != nil {
-		log.Error(err, "failed to list resources", "kind", kind, "namespace", namespace)
-		return nil
-	}
-	// filter based on name
-	for _, r := range list.Items {
-		if r.GetDeletionTimestamp() != nil {
-			continue
-		}
-
-		if r.GetKind() == "Pod" {
-			if !isRunningPod(r) {
-				continue
-			}
-		}
-
-		// match name
-		if rule.MatchResources.Name != "" {
-			if !wildcard.Match(rule.MatchResources.Name, r.GetName()) {
-				continue
-			}
-		}
-		// Skip the filtered resources
-		if configHandler.ToFilter(r.GetKind(), r.GetNamespace(), r.GetName()) {
-			continue
-		}
-
-		//TODO check if the group version kind is present or not
-		resourceMap[string(r.GetUID())] = r
-	}
-
-	// exclude the resources
-	// skip resources to be filtered
-	excludeResources(resourceMap, rule.ExcludeResources.ResourceDescription, configHandler, log)
-	return resourceMap
-}
-
-func excludeResources(included map[string]unstructured.Unstructured, exclude kyverno.ResourceDescription, configHandler config.Interface, log logr.Logger) {
-	if reflect.DeepEqual(exclude, (kyverno.ResourceDescription{})) {
-		return
-	}
-	excludeName := func(name string) Condition {
-		if exclude.Name == "" {
-			return NotEvaluate
-		}
-		if wildcard.Match(exclude.Name, name) {
-			return Skip
-		}
-		return Process
-	}
-
-	excludeNamespace := func(namespace string) Condition {
-		if len(exclude.Namespaces) == 0 {
-			return NotEvaluate
-		}
-		if utils.ContainsNamepace(exclude.Namespaces, namespace) {
-			return Skip
-		}
-		return Process
-	}
-
-	excludeSelector := func(labelsMap map[string]string) Condition {
-		if exclude.Selector == nil {
-			return NotEvaluate
-		}
-		selector, err := metav1.LabelSelectorAsSelector(exclude.Selector)
-		// if the label selector is incorrect, should be fail or
-		if err != nil {
-			log.Error(err, "failed to build label selector")
-			return Skip
-		}
-		if selector.Matches(labels.Set(labelsMap)) {
-			return Skip
-		}
-		return Process
-	}
-
-	findKind := func(kind string, kinds []string) bool {
-		for _, k := range kinds {
-			if k == kind {
-				return true
-			}
-		}
-		return false
-	}
-
-	excludeKind := func(kind string) Condition {
-		if len(exclude.Kinds) == 0 {
-			return NotEvaluate
-		}
-
-		if findKind(kind, exclude.Kinds) {
-			return Skip
-		}
-
-		return Process
-	}
-
-	// check exclude condition for each resource
-	for uid, resource := range included {
-		// 0 -> dont check
-		// 1 -> is not to be exclude
-		// 2 -> to be exclude
-		excludeEval := []Condition{}
-
-		if ret := excludeName(resource.GetName()); ret != NotEvaluate {
-			excludeEval = append(excludeEval, ret)
-		}
-		if ret := excludeNamespace(resource.GetNamespace()); ret != NotEvaluate {
-			excludeEval = append(excludeEval, ret)
-		}
-		if ret := excludeSelector(resource.GetLabels()); ret != NotEvaluate {
-			excludeEval = append(excludeEval, ret)
-		}
-		if ret := excludeKind(resource.GetKind()); ret != NotEvaluate {
-			excludeEval = append(excludeEval, ret)
-		}
-		// exclude the filtered resources
-		if configHandler.ToFilter(resource.GetKind(), resource.GetNamespace(), resource.GetName()) {
-			delete(included, uid)
-			continue
-		}
-
-		func() bool {
-			for _, ret := range excludeEval {
-				if ret == Process {
-					// Process the resources
-					continue
-				}
-			}
-			// Skip the resource from processing
-			delete(included, uid)
-			return false
-		}()
-	}
-}
-
->>>>>>> 9a210e24
 //Condition defines condition type
 type Condition int
 
