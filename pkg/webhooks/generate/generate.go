--- conflicted
+++ resolved
@@ -88,14 +88,11 @@
 		logger.V(4).Info("shutting down")
 	}()
 
-<<<<<<< HEAD
-=======
 	if !cache.WaitForCacheSync(stopCh, g.grSynced) {
 		logger.Info("failed to sync informer cache")
 		return
 	}
 
->>>>>>> bff72296
 	for i := 0; i < workers; i++ {
 		go wait.Until(g.processApply, constant.GenerateControllerResync, g.stopCh)
 	}
@@ -125,16 +122,9 @@
 // -> receiving channel to take requests to create request
 // use worker pattern to read and create the CR resource
 
-func retryApplyResource(client *kyvernoclient.Clientset,
-	grSpec kyverno.GenerateRequestSpec,
-	log logr.Logger,
-<<<<<<< HEAD
-	action v1beta1.Operation) error {
-=======
-	action v1beta1.Operation,
-	grLister kyvernolister.GenerateRequestNamespaceLister,
-) error {
->>>>>>> bff72296
+func retryApplyResource(client *kyvernoclient.Clientset, grSpec kyverno.GenerateRequestSpec,
+	log logr.Logger, action v1beta1.Operation, grLister kyvernolister.GenerateRequestNamespaceLister) error {
+
 	var i int
 	var err error
 
