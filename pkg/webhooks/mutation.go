package webhooks

import (
	"github.com/golang/glog"
	"github.com/nirmata/kyverno/pkg/api/kyverno/v1alpha1"
	engine "github.com/nirmata/kyverno/pkg/engine"
	policyctr "github.com/nirmata/kyverno/pkg/policy"
	"github.com/nirmata/kyverno/pkg/utils"
	v1beta1 "k8s.io/api/admission/v1beta1"
	"k8s.io/apimachinery/pkg/runtime/schema"
)

// HandleMutation handles mutating webhook admission request
func (ws *WebhookServer) HandleMutation(request *v1beta1.AdmissionRequest,
	policies []*v1alpha1.ClusterPolicy, roles, clusterRoles []string) (bool, []byte, string) {
	glog.V(4).Infof("Receive request in mutating webhook: Kind=%s, Namespace=%s Name=%s UID=%s patchOperation=%s",
		request.Kind.Kind, request.Namespace, request.Name, request.UID, request.Operation)

	var patches [][]byte
	var policyStats []policyctr.PolicyStat

	// gather stats from the engine response
	gatherStat := func(policyName string, policyResponse engine.PolicyResponse) {
		ps := policyctr.PolicyStat{}
		ps.PolicyName = policyName
		ps.Stats.MutationExecutionTime = policyResponse.ProcessingTime
		ps.Stats.RulesAppliedCount = policyResponse.RulesAppliedCount
		// capture rule level stats
		for _, rule := range policyResponse.Rules {
			rs := policyctr.RuleStatinfo{}
			rs.RuleName = rule.Name
			rs.ExecutionTime = rule.RuleStats.ProcessingTime
			if rule.Success {
				rs.RuleAppliedCount++
			} else {
				rs.RulesFailedCount++
			}
			if rule.Patches != nil {
				rs.MutationCount++
			}
			ps.Stats.Rules = append(ps.Stats.Rules, rs)
		}
		policyStats = append(policyStats, ps)
	}
	// send stats for aggregation
	sendStat := func(blocked bool) {
		for _, stat := range policyStats {
			stat.Stats.ResourceBlocked = utils.Btoi(blocked)
			//SEND
			ws.policyStatus.SendStat(stat)
		}
	}
	// convert RAW to unstructured
	resource, err := engine.ConvertToUnstructured(request.Object.Raw)
	if err != nil {
		//TODO: skip applying the amiddions control ?
		glog.Errorf("unable to convert raw resource to unstructured: %v", err)
		return true, nil, ""
	}

	//TODO: check if resource gvk is available in raw resource,
	//TODO: check if the name and namespace is also passed right in the resource?
	// if not then set it from the api request
	resource.SetGroupVersionKind(schema.GroupVersionKind{Group: request.Kind.Group, Version: request.Kind.Version, Kind: request.Kind.Kind})
<<<<<<< HEAD
	// lookup policies based on operation,kind, namespace
	policies, err := ws.pMetaStore.LookUp(resource.GetKind(), resource.GetNamespace())
	if err != nil {
		//TODO check if the CRD is created ?
		// Unable to connect to policy Lister to access policies
		glog.Errorln("Unable to connect to policy controller to access policies. Mutation Rules are NOT being applied")
		glog.Warning(err)
		return true, nil, ""
	}
=======

>>>>>>> 1beb067c
	var engineResponses []engine.EngineResponse
	policyContext := engine.PolicyContext{
		Resource: *resource,
		AdmissionInfo: engine.RequestInfo{
			Roles:             roles,
			ClusterRoles:      clusterRoles,
			AdmissionUserInfo: request.UserInfo},
	}

<<<<<<< HEAD
		glog.V(2).Infof("Handling mutation for Kind=%s, Namespace=%s Name=%s UID=%s patchOperation=%s",
			resource.GetKind(), resource.GetNamespace(), resource.GetName(), request.UID, request.Operation)
		// TODO: this can be
		engineResponse := engine.Mutate(policy, *resource)
=======
	for _, policy := range policies {
		policyContext.Policy = *policy
		// check if policy has a rule for the admission request kind
		if !utils.ContainsString(getApplicableKindsForPolicy(policy), request.Kind.Kind) {
			continue
		}

		glog.V(2).Infof("Handling mutation for Kind=%s, Namespace=%s Name=%s UID=%s patchOperation=%s",
			resource.GetKind(), resource.GetNamespace(), resource.GetName(), request.UID, request.Operation)
		// TODO: this can be
		engineResponse := engine.Mutate(policyContext)
>>>>>>> 1beb067c
		engineResponses = append(engineResponses, engineResponse)
		// Gather policy application statistics
		gatherStat(policy.Name, engineResponse.PolicyResponse)
		if !engineResponse.IsSuccesful() {
			glog.V(4).Infof("Failed to apply policy %s on resource %s/%s\n", policy.Name, resource.GetNamespace(), resource.GetName())
			continue
		}
		// gather patches
		patches = append(patches, engineResponse.GetPatches()...)
		glog.V(4).Infof("Mutation from policy %s has applied succesfully to %s %s/%s", policy.Name, request.Kind.Kind, resource.GetNamespace(), resource.GetName())
	}

	// generate annotations
	if annPatches := generateAnnotationPatches(engineResponses); annPatches != nil {
		patches = append(patches, annPatches)
	}

	// ADD EVENTS
	events := generateEvents(engineResponses, (request.Operation == v1beta1.Update))
	ws.eventGen.Add(events...)

	if isResponseSuccesful(engineResponses) {
		sendStat(false)
		patch := engine.JoinPatches(patches)
		return true, patch, ""
	}

	sendStat(true)
	glog.Errorf("Failed to mutate the resource\n")
	return false, nil, getErrorMsg(engineResponses)
}<|MERGE_RESOLUTION|>--- conflicted
+++ resolved
@@ -2,7 +2,6 @@
 
 import (
 	"github.com/golang/glog"
-	"github.com/nirmata/kyverno/pkg/api/kyverno/v1alpha1"
 	engine "github.com/nirmata/kyverno/pkg/engine"
 	policyctr "github.com/nirmata/kyverno/pkg/policy"
 	"github.com/nirmata/kyverno/pkg/utils"
@@ -11,8 +10,7 @@
 )
 
 // HandleMutation handles mutating webhook admission request
-func (ws *WebhookServer) HandleMutation(request *v1beta1.AdmissionRequest,
-	policies []*v1alpha1.ClusterPolicy, roles, clusterRoles []string) (bool, []byte, string) {
+func (ws *WebhookServer) HandleMutation(request *v1beta1.AdmissionRequest, roles, clusterRoles []string) (bool, []byte, string) {
 	glog.V(4).Infof("Receive request in mutating webhook: Kind=%s, Namespace=%s Name=%s UID=%s patchOperation=%s",
 		request.Kind.Kind, request.Namespace, request.Name, request.UID, request.Operation)
 
@@ -62,7 +60,6 @@
 	//TODO: check if the name and namespace is also passed right in the resource?
 	// if not then set it from the api request
 	resource.SetGroupVersionKind(schema.GroupVersionKind{Group: request.Kind.Group, Version: request.Kind.Version, Kind: request.Kind.Kind})
-<<<<<<< HEAD
 	// lookup policies based on operation,kind, namespace
 	policies, err := ws.pMetaStore.LookUp(resource.GetKind(), resource.GetNamespace())
 	if err != nil {
@@ -72,9 +69,6 @@
 		glog.Warning(err)
 		return true, nil, ""
 	}
-=======
-
->>>>>>> 1beb067c
 	var engineResponses []engine.EngineResponse
 	policyContext := engine.PolicyContext{
 		Resource: *resource,
@@ -84,24 +78,13 @@
 			AdmissionUserInfo: request.UserInfo},
 	}
 
-<<<<<<< HEAD
+	for _, policy := range policies {
 		glog.V(2).Infof("Handling mutation for Kind=%s, Namespace=%s Name=%s UID=%s patchOperation=%s",
 			resource.GetKind(), resource.GetNamespace(), resource.GetName(), request.UID, request.Operation)
-		// TODO: this can be
-		engineResponse := engine.Mutate(policy, *resource)
-=======
-	for _, policy := range policies {
-		policyContext.Policy = *policy
-		// check if policy has a rule for the admission request kind
-		if !utils.ContainsString(getApplicableKindsForPolicy(policy), request.Kind.Kind) {
-			continue
-		}
 
-		glog.V(2).Infof("Handling mutation for Kind=%s, Namespace=%s Name=%s UID=%s patchOperation=%s",
-			resource.GetKind(), resource.GetNamespace(), resource.GetName(), request.UID, request.Operation)
+		policyContext.Policy = policy
 		// TODO: this can be
 		engineResponse := engine.Mutate(policyContext)
->>>>>>> 1beb067c
 		engineResponses = append(engineResponses, engineResponse)
 		// Gather policy application statistics
 		gatherStat(policy.Name, engineResponse.PolicyResponse)
