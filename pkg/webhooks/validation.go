--- conflicted
+++ resolved
@@ -103,12 +103,6 @@
 	ws.eventGen.Add(events...)
 	if blocked {
 		glog.V(4).Infof("resource %s/%s/%s is blocked\n", newR.GetKind(), newR.GetNamespace(), newR.GetName())
-<<<<<<< HEAD
-=======
-		sendStat(true)
-		// EVENTS
-		// - event on the Policy
->>>>>>> a97bf0ff
 		return false, getEnforceFailureErrorMsg(engineResponses)
 	}
 
@@ -116,13 +110,6 @@
 	// violations are created with resource on "audit"
 	pvInfos := policyviolation.GeneratePVsFromEngineResponse(engineResponses)
 	ws.pvGenerator.Add(pvInfos...)
-<<<<<<< HEAD
-	// ADD EVENTS
-	events := generateEvents(engineResponses, (request.Operation == v1beta1.Update))
-	ws.eventGen.Add(events...)
-=======
-	sendStat(false)
->>>>>>> a97bf0ff
 	// report time end
 	glog.V(4).Infof("report: %v %s/%s/%s", time.Since(reportTime), request.Kind, request.Namespace, request.Name)
 	return true, ""
