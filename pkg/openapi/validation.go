package openapi

import (
	"encoding/json"
	"errors"
	"fmt"
	"strconv"
	"strings"
	"sync"

<<<<<<< HEAD
	"github.com/nirmata/kyverno/pkg/engine/utils"

	"github.com/nirmata/kyverno/data"

	"github.com/golang/glog"
=======
	data "github.com/nirmata/kyverno/api"
>>>>>>> 26a8ec26

	"github.com/nirmata/kyverno/pkg/engine"
	"k8s.io/apimachinery/pkg/apis/meta/v1/unstructured"

	v1 "github.com/nirmata/kyverno/pkg/api/kyverno/v1"

	openapi_v2 "github.com/googleapis/gnostic/OpenAPIv2"
	"github.com/googleapis/gnostic/compiler"
	"k8s.io/kube-openapi/pkg/util/proto"
	"k8s.io/kube-openapi/pkg/util/proto/validation"
	log "sigs.k8s.io/controller-runtime/pkg/log"

	"gopkg.in/yaml.v2"
)

var openApiGlobalState struct {
	mutex                sync.RWMutex
	document             *openapi_v2.Document
	definitions          map[string]*openapi_v2.Schema
	kindToDefinitionName map[string]string
	crdList              []string
	models               proto.Models
}

func init() {
	defaultDoc, err := getSchemaDocument()
	if err != nil {
		panic(err)
	}

	err = useOpenApiDocument(defaultDoc)
	if err != nil {
		panic(err)
	}
}

func ValidatePolicyFields(policyRaw []byte) error {
	openApiGlobalState.mutex.RLock()
	defer openApiGlobalState.mutex.RUnlock()

	var policy v1.ClusterPolicy
	err := json.Unmarshal(policyRaw, &policy)
	if err != nil {
		return err
	}

<<<<<<< HEAD
	policyUnst, err := utils.ConvertToUnstructured(policyRaw)
	if err != nil {
		return err
	}
=======
	for kind, rules := range kindToRules {
		newPolicy := *policy.DeepCopy()
		newPolicy.Spec.Rules = rules
		resource, _ := generateEmptyResource(openApiGlobalState.definitions[openApiGlobalState.kindToDefinitionName[kind]]).(map[string]interface{})
		if resource == nil {
			log.Log.V(4).Info(fmt.Sprintf("Cannot Validate policy: openApi definition now found for %v", kind))
			return nil
		}
		newResource := unstructured.Unstructured{Object: resource}
		newResource.SetKind(kind)
>>>>>>> 26a8ec26

	err = ValidateResource(*policyUnst.DeepCopy(), "ClusterPolicy")
	if err != nil {
		return err
	}

	return validatePolicyMutation(policy)
}

func ValidateResource(patchedResource unstructured.Unstructured, kind string) error {
	openApiGlobalState.mutex.RLock()
	defer openApiGlobalState.mutex.RUnlock()
	var err error

	kind = openApiGlobalState.kindToDefinitionName[kind]
	schema := openApiGlobalState.models.LookupModel(kind)
	if schema == nil {
		// Check if kind is a CRD
		schema, err = getSchemaFromDefinitions(kind)
		if err != nil || schema == nil {
			return fmt.Errorf("pre-validation: couldn't find model %s", kind)
		}
		delete(patchedResource.Object, "kind")
	}

	if errs := validation.ValidateModel(patchedResource.UnstructuredContent(), schema, kind); len(errs) > 0 {
		var errorMessages []string
		for i := range errs {
			errorMessages = append(errorMessages, errs[i].Error())
		}

		return fmt.Errorf(strings.Join(errorMessages, "\n\n"))
	}

	return nil
}

func GetDefinitionNameFromKind(kind string) string {
	openApiGlobalState.mutex.RLock()
	defer openApiGlobalState.mutex.RUnlock()
	return openApiGlobalState.kindToDefinitionName[kind]
}

func validatePolicyMutation(policy v1.ClusterPolicy) error {
	var kindToRules = make(map[string][]v1.Rule)
	for _, rule := range policy.Spec.Rules {
		if rule.HasMutate() {
			for _, kind := range rule.MatchResources.Kinds {
				kindToRules[kind] = append(kindToRules[kind], rule)
			}
		}
	}

	for kind, rules := range kindToRules {
		newPolicy := *policy.DeepCopy()
		newPolicy.Spec.Rules = rules
		resource, _ := generateEmptyResource(openApiGlobalState.definitions[openApiGlobalState.kindToDefinitionName[kind]]).(map[string]interface{})
		if resource == nil {
			glog.V(4).Infof("Cannot Validate policy: openApi definition now found for %v", kind)
			return nil
		}
		newResource := unstructured.Unstructured{Object: resource}
		newResource.SetKind(kind)

		patchedResource, err := engine.ForceMutate(nil, *newPolicy.DeepCopy(), newResource)
		if err != nil {
			return err
		}
		err = ValidateResource(*patchedResource.DeepCopy(), kind)
		if err != nil {
			return err
		}
	}

	return nil
}

func useOpenApiDocument(customDoc *openapi_v2.Document) error {
	openApiGlobalState.mutex.Lock()
	defer openApiGlobalState.mutex.Unlock()

	openApiGlobalState.document = customDoc

	openApiGlobalState.definitions = make(map[string]*openapi_v2.Schema)
	openApiGlobalState.kindToDefinitionName = make(map[string]string)
	for _, definition := range openApiGlobalState.document.GetDefinitions().AdditionalProperties {
		openApiGlobalState.definitions[definition.GetName()] = definition.GetValue()
		path := strings.Split(definition.GetName(), ".")
		openApiGlobalState.kindToDefinitionName[path[len(path)-1]] = definition.GetName()
	}

	var err error
	openApiGlobalState.models, err = proto.NewOpenAPIData(openApiGlobalState.document)
	if err != nil {
		return err
	}

	return nil
}

func getSchemaDocument() (*openapi_v2.Document, error) {
	var spec yaml.MapSlice
	err := yaml.Unmarshal([]byte(data.SwaggerDoc), &spec)
	if err != nil {
		return nil, err
	}

	return openapi_v2.NewDocument(spec, compiler.NewContext("$root", nil))
}

// For crd, we do not store definition in document
func getSchemaFromDefinitions(kind string) (proto.Schema, error) {
	if kind == "" {
		return nil, errors.New("invalid kind")
	}

	path := proto.NewPath(kind)
	definition := openApiGlobalState.definitions[kind]
	if definition == nil {
		return nil, errors.New("could not find definition")
	}

	// This was added so crd's can access
	// normal definitions from existing schema such as
	// `metadata` - this maybe a breaking change.
	// Removing this may cause policy validate to stop working
	existingDefinitions, _ := openApiGlobalState.models.(*proto.Definitions)

	return (existingDefinitions).ParseSchema(definition, &path)
}

func generateEmptyResource(kindSchema *openapi_v2.Schema) interface{} {

	types := kindSchema.GetType().GetValue()

	if kindSchema.GetXRef() != "" {
		return generateEmptyResource(openApiGlobalState.definitions[strings.TrimPrefix(kindSchema.GetXRef(), "#/definitions/")])
	}

	if len(types) != 1 {
		if len(kindSchema.GetProperties().GetAdditionalProperties()) > 0 {
			types = []string{"object"}
		} else {
			return nil
		}
	}

	switch types[0] {
	case "object":
		var props = make(map[string]interface{})
		properties := kindSchema.GetProperties().GetAdditionalProperties()
		if len(properties) == 0 {
			return props
		}

		var wg sync.WaitGroup
		var mutex sync.Mutex
		wg.Add(len(properties))
		for _, property := range properties {
			go func(property *openapi_v2.NamedSchema) {
				prop := generateEmptyResource(property.GetValue())
				mutex.Lock()
				props[property.GetName()] = prop
				mutex.Unlock()
				wg.Done()
			}(property)
		}
		wg.Wait()
		return props
	case "array":
		var array []interface{}
		for _, schema := range kindSchema.GetItems().GetSchema() {
			array = append(array, generateEmptyResource(schema))
		}
		return array
	case "string":
		if kindSchema.GetDefault() != nil {
			return string(kindSchema.GetDefault().Value.Value)
		}
		if kindSchema.GetExample() != nil {
			return string(kindSchema.GetExample().GetValue().Value)
		}
		return ""
	case "integer":
		if kindSchema.GetDefault() != nil {
			val, _ := strconv.Atoi(string(kindSchema.GetDefault().Value.Value))
			return int64(val)
		}
		if kindSchema.GetExample() != nil {
			val, _ := strconv.Atoi(string(kindSchema.GetExample().GetValue().Value))
			return int64(val)
		}
		return int64(0)
	case "number":
		if kindSchema.GetDefault() != nil {
			val, _ := strconv.Atoi(string(kindSchema.GetDefault().Value.Value))
			return int64(val)
		}
		if kindSchema.GetExample() != nil {
			val, _ := strconv.Atoi(string(kindSchema.GetExample().GetValue().Value))
			return int64(val)
		}
		return int64(0)
	case "boolean":
		if kindSchema.GetDefault() != nil {
			return string(kindSchema.GetDefault().Value.Value) == "true"
		}
		if kindSchema.GetExample() != nil {
			return string(kindSchema.GetExample().GetValue().Value) == "true"
		}
		return false
	}

	return nil
}<|MERGE_RESOLUTION|>--- conflicted
+++ resolved
@@ -8,15 +8,8 @@
 	"strings"
 	"sync"
 
-<<<<<<< HEAD
+	data "github.com/nirmata/kyverno/api"
 	"github.com/nirmata/kyverno/pkg/engine/utils"
-
-	"github.com/nirmata/kyverno/data"
-
-	"github.com/golang/glog"
-=======
-	data "github.com/nirmata/kyverno/api"
->>>>>>> 26a8ec26
 
 	"github.com/nirmata/kyverno/pkg/engine"
 	"k8s.io/apimachinery/pkg/apis/meta/v1/unstructured"
@@ -63,23 +56,10 @@
 		return err
 	}
 
-<<<<<<< HEAD
 	policyUnst, err := utils.ConvertToUnstructured(policyRaw)
 	if err != nil {
 		return err
 	}
-=======
-	for kind, rules := range kindToRules {
-		newPolicy := *policy.DeepCopy()
-		newPolicy.Spec.Rules = rules
-		resource, _ := generateEmptyResource(openApiGlobalState.definitions[openApiGlobalState.kindToDefinitionName[kind]]).(map[string]interface{})
-		if resource == nil {
-			log.Log.V(4).Info(fmt.Sprintf("Cannot Validate policy: openApi definition now found for %v", kind))
-			return nil
-		}
-		newResource := unstructured.Unstructured{Object: resource}
-		newResource.SetKind(kind)
->>>>>>> 26a8ec26
 
 	err = ValidateResource(*policyUnst.DeepCopy(), "ClusterPolicy")
 	if err != nil {
@@ -138,7 +118,7 @@
 		newPolicy.Spec.Rules = rules
 		resource, _ := generateEmptyResource(openApiGlobalState.definitions[openApiGlobalState.kindToDefinitionName[kind]]).(map[string]interface{})
 		if resource == nil {
-			glog.V(4).Infof("Cannot Validate policy: openApi definition now found for %v", kind)
+			log.Log.V(4).Info(fmt.Sprintf("Cannot Validate policy: openApi definition now found for %v", kind))
 			return nil
 		}
 		newResource := unstructured.Unstructured{Object: resource}
