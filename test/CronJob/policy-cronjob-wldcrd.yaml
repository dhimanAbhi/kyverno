--- conflicted
+++ resolved
@@ -1,18 +1,10 @@
-<<<<<<< HEAD
-apiVersion : kubepolicy.nirmata.io/v1alpha1
-=======
 apiVersion: kyverno.io/v1alpha1
->>>>>>> 63ab88b6
 kind: Policy
 metadata:
   name: policy-cronjob
 spec:
   rules:
-<<<<<<< HEAD
-    - name: "rule"
-=======
     - name: pCJ
->>>>>>> 63ab88b6
       resource:
         kinds : 
         - CronJob
